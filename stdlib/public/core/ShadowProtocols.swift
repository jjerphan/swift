--- conflicted
+++ resolved
@@ -28,14 +28,9 @@
 
 /// A shadow for the `NSFastEnumeration` protocol.
 @objc
-<<<<<<< HEAD
-public protocol _NSFastEnumerationType : _ShadowProtocol {
+public protocol _NSFastEnumeration : _ShadowProtocol {
   @objc(countByEnumeratingWithState:objects:count:)
   func countByEnumeratingWith(
-=======
-public protocol _NSFastEnumeration : _ShadowProtocol {
-  func countByEnumeratingWithState(
->>>>>>> 3fe0c60d
     state: UnsafeMutablePointer<_SwiftNSFastEnumerationState>,
     objects: UnsafeMutablePointer<AnyObject>, count: Int
   ) -> Int
@@ -53,13 +48,8 @@
 
 /// A shadow for the `NSCopying` protocol.
 @objc
-<<<<<<< HEAD
-public protocol _NSCopyingType : _ShadowProtocol {
+public protocol _NSCopying : _ShadowProtocol {
   func copy(zone zone: _SwiftNSZone) -> AnyObject
-=======
-public protocol _NSCopying : _ShadowProtocol {
-  func copyWithZone(zone: _SwiftNSZone) -> AnyObject
->>>>>>> 3fe0c60d
 }
 
 /// A shadow for the "core operations" of NSArray.
@@ -101,16 +91,11 @@
     forKeys: UnsafePointer<Void>, count: Int)
 
   var count: Int { get }
-<<<<<<< HEAD
 
   @objc(objectForKey:)
   func objectFor(aKey: AnyObject) -> AnyObject?
 
-  func keyEnumerator() -> _NSEnumeratorType
-=======
-  func objectForKey(aKey: AnyObject) -> AnyObject?
   func keyEnumerator() -> _NSEnumerator
->>>>>>> 3fe0c60d
 
   // We also override the following methods for efficiency.
 
