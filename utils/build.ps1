# Copyright 2020 Saleem Abdulrasool <compnerd@compnerd.org>
# Copyright 2023 Tristan Labelle <tristan@thebrowser.company>

<#
.SYNOPSIS
Builds the Swift toolchain, installers, and optionally runs tests.

.DESCRIPTION
This script performs various steps associated with building the Swift toolchain:

- Builds the redistributable, SDK, devtools and toolchain binaries and files
- Builds the msi's and installer executable
- Creates a mock installation under S:\Program Files and S:\Library for local toolchain use
- Optionally runs tests for supported projects
- Optionally stages build artifacts for CI

.PARAMETER SourceCache
The path to a directory where projects contributing to the Swift.
toolchain have been cloned.

.PARAMETER BinaryCache
The path to a directory where to write build system files and outputs.

.PARAMETER ImageRoot
The path to a directory that mimics a file system image root,
under which "Library" and "Program Files" subdirectories will be created
with the files installed by CMake.

.PARAMETER CDebugFormat
The debug information format for C/C++ code: dwarf or codeview.

.PARAMETER SwiftDebugFormat
The debug information format for Swift code: dwarf or codeview.

.PARAMETER AndroidAPILevel
The API Level to target when building the Android SDKs

.PARAMETER Android
When set, build android SDKs.

.PARAMETER AndroidSDKs
An array of architectures for which the Android Swift SDK should be built.

.PARAMETER WindowsSDKs
An array of architectures for which the Windows Swift SDK should be built.

.PARAMETER ProductVersion
The product version to be used when building the installer.
Supports semantic version strings.

.PARAMETER PinnedBuild
The toolchain snapshot to build the early components with.

.PARAMETER PinnedSHA256
The SHA256 for the pinned toolchain.

.PARAMETER PinnedToolchainVariant
The toolchain variant to use while building the toolchain. Defaults to
`Asserts`.

.PARAMETER AndroidNDKVersion
The version number of the Android NDK to be used.

.PARAMETER WinSDKVersion
The version number of the Windows SDK to be used.
Overrides the value resolved by the Visual Studio command prompt.
If no such Windows SDK is installed, it will be downloaded from nuget.

.PARAMETER IncludeDS2
Include the ds2 remote debug server in the SDK.
This component is currently only supported in Android builds.

.PARAMETER SkipBuild
If set, does not run the build phase.

.PARAMETER SkipPackaging
If set, skips building the msi's and installer

.PARAMETER DebugInfo
If set, debug information will be generated for the builds.

.PARAMETER EnableCaching
If true, use `sccache` to cache the build rules.

.PARAMETER Cache
The path to a directory where the `sccache` stores the cache. By default, it will point to `$BinaryCache\sccache`.

.PARAMETER Clean
If true, clean non-compiler builds while building.

.PARAMETER Test
An array of names of projects to run tests for.
'*' runs all tests

.PARAMETER Stage
The path to a directory where built msi's and the installer executable should be staged (for CI).

.PARAMETER BuildTo
The name of a build step after which the script should terminate.
For example: -BuildTo ToolsSupportCore

.PARAMETER ToBatch
When set, runs the script in a special mode which outputs a listing of command invocations
in batch file format instead of executing them.

.PARAMETER HostArchName
The architecture where the toolchain will execute.

.PARAMETER Variant
The toolchain variant to build. Defaults to `Asserts`.

.PARAMETER FoundationTestConfiguration
Whether to run swift-foundation and swift-corelibs-foundation tests in a debug or release configuration.

.EXAMPLE
PS> .\Build.ps1

.EXAMPLE
PS> .\Build.ps1 -WindowsSDKs x64 -ProductVersion 1.2.3 -Test foundation,xctest
#>
[CmdletBinding(PositionalBinding = $false)]
param
(
  [System.IO.FileInfo] $SourceCache = "S:\SourceCache",
  [System.IO.FileInfo] $BinaryCache = "S:\b",
  [System.IO.FileInfo] $ImageRoot = "S:",
  [ValidateSet("codeview", "dwarf")]
  [string] $CDebugFormat = "dwarf",
  [ValidateSet("codeview", "dwarf")]
  [string] $SwiftDebugFormat = "dwarf",
  [ValidateRange(1, 36)]
  [int] $AndroidAPILevel = 28,
  [string[]] $AndroidSDKs = @(),
  [string[]] $WindowsSDKs = @("X64","X86","Arm64"),
  [string] $ProductVersion = "0.0.0",
  [string] $ToolchainIdentifier = $(if ($env:TOOLCHAIN_VERSION) { $env:TOOLCHAIN_VERSION } else { "$env:USERNAME.development" }),
  [string] $PinnedBuild = "",
  [ValidatePattern("^[A-Fa-f0-9]{64}$")]
  [string] $PinnedSHA256 = "",
  [string] $PinnedVersion = "",
  [ValidateSet("Asserts", "NoAsserts")]
  [string] $PinnedToolchainVariant = "Asserts",
  [ValidatePattern('^\d+(\.\d+)*$')]
  [string] $PythonVersion = "3.9.10",
  [ValidatePattern("^r(?:[1-9]|[1-9][0-9])(?:[a-z])?$")]
  [string] $AndroidNDKVersion = "r27c",
  [ValidatePattern("^\d+\.\d+\.\d+(?:-\w+)?")]
  [string] $WinSDKVersion = "",
  [switch] $Android = $false,
  [switch] $SkipBuild = $false,
  [switch] $SkipPackaging = $false,
  [switch] $IncludeDS2 = $false,
  [string[]] $Test = @(),
  [string] $Stage = "",
  [ValidateSet("ArgumentParser", "ASN1", "BuildTools", "Certificates", "CMark",
    "Collections", "Compilers", "Crypto", "CURL", "Dispatch", "DocC", "Driver",
    "DS2", "ExperimentalRuntime", "Format", "Foundation", "FoundationMacros",
    "IndexStoreDB", "Inspect", "Installer", "LLBuild", "LLVM", "LMDB",
    "Markdown", "mimalloc", "PackageManager", "PlatformInfoPlist", "RegsGen2",
    "Runtime", "Sanitizers", "SDKSettingsPlist", "SourceKitLSP", "SQLite",
    "System", "Testing", "TestingMacros", "ToolsSupportCore", "XCTest", "XML2",
    "ZLib")]
  [string] $BuildTo = "",
  [ValidateSet("AMD64", "ARM64")]
  [string] $HostArchName = $(if ($env:PROCESSOR_ARCHITEW6432) { $env:PROCESSOR_ARCHITEW6432 } else { $env:PROCESSOR_ARCHITECTURE }),
  [ValidateSet("Asserts", "NoAsserts")]
  [string] $Variant = "Asserts",
  [switch] $Clean,
  [switch] $DebugInfo,
  [switch] $EnableCaching,
  [ValidateSet("debug", "release")]
  [string] $FoundationTestConfiguration = "debug",
  [string] $Cache = "",
  [switch] $Summary,
  [switch] $ToBatch
)

$ErrorActionPreference = "Stop"
Set-StrictMode -Version 3.0

# Avoid being run in a "Developer" shell since this script launches its own sub-shells targeting
# different architectures, and these variables cause confusion.
if ($env:VSCMD_ARG_HOST_ARCH -or $env:VSCMD_ARG_TGT_ARCH) {
  throw "At least one of VSCMD_ARG_HOST_ARCH and VSCMD_ARG_TGT_ARCH is set, which is incompatible with this script. Likely need to run outside of a Developer shell."
}

# Prevent elsewhere-installed swift modules from confusing our builds.
$env:SDKROOT = ""

$BuildArchName = if ($env:PROCESSOR_ARCHITEW6432) { $env:PROCESSOR_ARCHITEW6432 } else { $env:PROCESSOR_ARCHITECTURE }

# Validate that if one is set all are set.
if (($PinnedBuild -or $PinnedSHA256 -or $PinnedVersion) -and -not ($PinnedBuild -and $PinnedSHA256 -and $PinnedVersion)) {
  throw "If any of PinnedBuild, PinnedSHA256, or PinnedVersion is set, all three must be set."
}

if (-not $PinnedBuild) {
  switch ($BuildArchName) {
    "AMD64" {
      $PinnedBuild = "https://download.swift.org/swift-6.0.3-release/windows10/swift-6.0.3-RELEASE/swift-6.0.3-RELEASE-windows10.exe"
      $PinnedSHA256 = "AB205D83A38047882DB80E6A88C7D33B651F3BAC96D4515D7CBA5335F37999D3"
      $PinnedVersion = "6.0.3"
    }
    "ARM64" {
      $PinnedBuild = "https://download.swift.org/swift-6.0.3-release/windows10-arm64/swift-6.0.3-RELEASE/swift-6.0.3-RELEASE-windows10-arm64.exe"
      $PinnedSHA256 = "81474651E59A9955C9E6A389EF53ABD61631FFC62C63A2A02977271019E7C722"
      $PinnedVersion = "6.0.3"
    }
    default { throw "Unsupported processor architecture" }
  }
}

$CustomWinSDKRoot = $null # Overwritten if we download a Windows SDK from nuget

$vswhere = "${env:ProgramFiles(x86)}\Microsoft Visual Studio\Installer\vswhere.exe"
$VSInstallRoot = & $vswhere -nologo -latest -products "*" -all -prerelease -property installationPath
$msbuild = "$VSInstallRoot\MSBuild\Current\Bin\$BuildArchName\MSBuild.exe"

# Avoid $env:ProgramFiles in case this script is running as x86
$UnixToolsBinDir = "$env:SystemDrive\Program Files\Git\usr\bin"

if ($Android -and ($AndroidSDKs.Length -eq 0)) {
  # Enable all android SDKs by default.
  $AndroidSDKs = @("aarch64","armv7","i686","x86_64")
}
# Work around limitations of cmd passing in array arguments via powershell.exe -File
if ($AndroidSDKs.Length -eq 1) { $AndroidSDKs = $AndroidSDKs[0].Split(",") }
if ($WindowsSDKs.Length -eq 1) { $WindowsSDKs = $WindowsSDKs[0].Split(",") }
if ($Test.Length -eq 1) { $Test = $Test[0].Split(",") }

if ($AndroidSDKs.Length -gt 0) {
  # Always enable android when one of the SDKs is specified.
  $Android = $true
}

if ($Test -contains "*") {
  # Explicitly don't include llbuild yet since tests are known to fail on Windows
  $Test = @("lld", "lldb", "swift", "dispatch", "foundation", "xctest", "swift-format", "sourcekit-lsp")
}

# Architecture definitions
$ArchX64 = @{
  VSName = "amd64";
  ShortName = "x64";
  LLVMName = "x86_64";
  LLVMTarget = "x86_64-unknown-windows-msvc";
  CMakeName = "AMD64";
  BinaryDir = "bin64";
  ToolchainInstallRoot = "$BinaryCache\x64\toolchains\$ProductVersion+$Variant";
  Cache = @{};
}

$ArchX86 = @{
  VSName = "x86";
  ShortName = "x86";
  LLVMName = "i686";
  LLVMTarget = "i686-unknown-windows-msvc";
  CMakeName = "i686";
  BinaryDir = "bin32";
  Cache = @{};
}

$ArchARM64 = @{
  VSName = "arm64";
  ShortName = "arm64";
  LLVMName = "aarch64";
  LLVMTarget = "aarch64-unknown-windows-msvc";
  CMakeName = "ARM64";
  BinaryDir = "bin64a";
  ToolchainInstallRoot = "$BinaryCache\arm64\toolchains\$ProductVersion+$Variant";
  Cache = @{};
}

$AndroidARM64 = @{
  AndroidArchABI = "arm64-v8a";
  BinaryDir = "bin64a";
  CMakeName = "aarch64";
  LLVMName = "aarch64";
  LLVMTarget = "aarch64-unknown-linux-android$AndroidAPILevel";
  ShortName = "arm64";
  Cache = @{};
}

$AndroidARMv7 = @{
  AndroidArchABI = "armeabi-v7a";
  BinaryDir = "bina";
  CMakeName = "armv7-a";
  LLVMName = "armv7";
  LLVMTarget = "armv7-unknown-linux-androideabi$AndroidAPILevel";
  ShortName = "armv7";
  Cache = @{};
}

$AndroidX86 = @{
  AndroidArchABI = "x86";
  BinaryDir = "bin";
  CMakeName = "i686";
  LLVMName = "i686";
  LLVMTarget = "i686-unknown-linux-android$AndroidAPILevel";
  ShortName = "x86";
  Cache = @{};
}

$AndroidX64 = @{
  AndroidArchABI = "x86_64";
  BinaryDir = "bin64";
  CMakeName = "x86_64";
  LLVMName = "x86_64";
  LLVMTarget = "x86_64-unknown-linux-android$AndroidAPILevel";
  ShortName = "x64";
  Cache = @{};
}

$HostArch = switch ($HostArchName) {
  "AMD64" { $ArchX64 }
  "ARM64" { $ArchARM64 }
  default { throw "Unsupported processor architecture" }
}

$BuildArch = switch ($BuildArchName) {
  "AMD64" { $ArchX64 }
  "ARM64" { $ArchARM64 }
  default { throw "Unsupported processor architecture" }
}

$WiX = @{
  Version = "4.0.6";
  URL = "https://www.nuget.org/api/v2/package/wix/4.0.6";
  SHA256 = "A94DD42AE1FB56B32DA180E2173CEDA4F0D10B4C8871C5EE59ECB502131A1EB6";
  Path = [IO.Path]::Combine("$BinaryCache\WiX-4.0.6", "tools", "net6.0", "any");
}

$KnownPythons = @{
  "3.9.10" = @{
    AMD64 = @{
      URL = "https://www.nuget.org/api/v2/package/python/3.9.10";
      SHA256 = "ac43b491e9488ac926ed31c5594f0c9409a21ecbaf99dc7a93f8c7b24cf85867";
    };
    ARM64 = @{
      URL = "https://www.nuget.org/api/v2/package/pythonarm64/3.9.10";
      SHA256 = "429ada77e7f30e4bd8ff22953a1f35f98b2728e84c9b1d006712561785641f69";
    };
  }
}

$PythonWheels = @{
  "packaging" = @{
    File = "packaging-24.1-py3-none-any.whl";
    URL = "https://files.pythonhosted.org/packages/08/aa/cc0199a5f0ad350994d660967a8efb233fe0416e4639146c089643407ce6/packaging-24.1-py3-none-any.whl";
    SHA256 = "5b8f2217dbdbd2f7f384c41c628544e6d52f2d0f53c6d0c3ea61aa5d1d7ff124";
  };
  "distutils" = @{
    File = "setuptools-75.1.0-py3-none-any.whl";
    URL = "https://files.pythonhosted.org/packages/ff/ae/f19306b5a221f6a436d8f2238d5b80925004093fa3edea59835b514d9057/setuptools-75.1.0-py3-none-any.whl";
    SHA256 = "35ab7fd3bcd95e6b7fd704e4a1539513edad446c097797f2985e0e4b960772f2";
  };
  "psutil" = @{
    File = "psutil-6.1.0-cp37-abi3-win_amd64.whl";
    URL = "https://files.pythonhosted.org/packages/11/91/87fa6f060e649b1e1a7b19a4f5869709fbf750b7c8c262ee776ec32f3028/psutil-6.1.0-cp37-abi3-win_amd64.whl";
    SHA256 = "a8fb3752b491d246034fa4d279ff076501588ce8cbcdbb62c32fd7a377d996be";
  };
  "unittest2" = @{
    File = "unittest2-1.1.0-py2.py3-none-any.whl";
    URL = "https://files.pythonhosted.org/packages/72/20/7f0f433060a962200b7272b8c12ba90ef5b903e218174301d0abfd523813/unittest2-1.1.0-py2.py3-none-any.whl";
    SHA256 = "13f77d0875db6d9b435e1d4f41e74ad4cc2eb6e1d5c824996092b3430f088bb8";
  };
}

$KnownNDKs = @{
  r26b = @{
    URL = "https://dl.google.com/android/repository/android-ndk-r26b-windows.zip"
    SHA256 = "A478D43D4A45D0D345CDA6BE50D79642B92FB175868D9DC0DFC86181D80F691E"
    ClangVersion = 17
  }
  r27c = @{
    URL = "https://dl.google.com/android/repository/android-ndk-r27c-windows.zip"
    SHA256 = "27E49F11E0CEE5800983D8AF8F4ACD5BF09987AA6F790D4439DDA9F3643D2494"
    ClangVersion = 18
  }
}

$IsCrossCompiling = $HostArchName -ne $BuildArchName

$TimingData = New-Object System.Collections.Generic.List[System.Object]

function Add-TimingData {
  param
  (
    [Parameter(Mandatory)]
    [string] $Arch,
    [Parameter(Mandatory)]
    [Platform] $Platform,
    [Parameter(Mandatory)]
    [string] $BuildStep,
    [Parameter(Mandatory)]
    [System.TimeSpan] $ElapsedTime
  )

  $TimingData.Add([PSCustomObject]@{
    Arch = $Arch
    Platform = $Platform
    "Build Step" = $BuildStep
    "Elapsed Time" = $ElapsedTime
  })
}

function Write-Summary {
  Write-Host "Summary:" -ForegroundColor Cyan

  $TotalTime = [TimeSpan]::Zero
  foreach ($Entry in $TimingData) {
    $TotalTime = $TotalTime.Add($Entry."Elapsed Time")
  }

  $SortedData = $TimingData | ForEach-Object {
    $Percentage = [math]::Round(($_.("Elapsed Time").TotalSeconds / $TotalTime.TotalSeconds) * 100, 1)
    $FormattedTime = "{0:hh\:mm\:ss\.ff}" -f $_."Elapsed Time"
    [PSCustomObject]@{
      "Build Step" = $_."Build Step"
      Platform = $_.Platform
      Arch = $_.Arch
      "Elapsed Time" = $FormattedTime
      "%" = "$Percentage%"
    }
  } | Sort-Object -Descending -Property "%"

  $FormattedTotalTime = "{0:hh\:mm\:ss\.ff}" -f $TotalTime
  $TotalRow = [PSCustomObject]@{
    "Build Step" = "TOTAL"
    Platform = ""
    Arch = ""
    "Elapsed Time" = $FormattedTotalTime
    "%" = "100.0%"
  }

  @($SortedData) + $TotalRow | Format-Table -AutoSize
}

function Get-AndroidNDK {
  $NDK = $KnownNDKs[$AndroidNDKVersion]
  if (-not $NDK) { throw "Unsupported Android NDK version" }
  return $NDK
}

function Get-AndroidNDKPath {
  return Join-Path -Path $BinaryCache -ChildPath "android-ndk-$AndroidNDKVersion"
}

function Get-FlexExecutable {
  return Join-Path -Path $BinaryCache -ChildPath "win_flex_bison\win_flex.exe"
}

function Get-BisonExecutable {
  return Join-Path -Path $BinaryCache -ChildPath "win_flex_bison\win_bison.exe"
}

function Get-PythonExecutable {
  return Join-Path -Path $BinaryCache -ChildPath "Python$($BuildArch.CMakeName)-$PythonVersion\tools\python.exe"
}

function Get-InstallDir($Arch) {
  if ($Arch -eq $HostArch) {
    $ProgramFilesName = "Program Files"
  } elseif ($Arch -eq $ArchX86) {
    $ProgramFilesName = "Program Files (x86)"
  } elseif (($HostArch -eq $ArchArm64) -and ($Arch -eq $ArchX64)) {
    # x64 programs actually install under "Program Files" on arm64,
    # but this would conflict with the native installation.
    $ProgramFilesName = "Program Files (Amd64)"
  } else {
    # arm64 cannot be installed on x64
    return $null
  }
  return "$ImageRoot\$ProgramFilesName\Swift"
}

$NugetRoot = "$BinaryCache\nuget"
$PinnedToolchain = [IO.Path]::GetFileNameWithoutExtension($PinnedBuild)

$LibraryRoot = "$ImageRoot\Library"

# For dev productivity, install the host toolchain directly using CMake.
# This allows iterating on the toolchain using ninja builds.
$HostArch.ToolchainInstallRoot = "$(Get-InstallDir $HostArch)\Toolchains\$ProductVersion+$Variant"

# Resolve the architectures received as argument
$AndroidSDKArchs = @($AndroidSDKs | ForEach-Object {
  switch ($_) {
    "aarch64" { $AndroidARM64 }
    "armv7" { $AndroidARMv7 }
    "i686" { $AndroidX86 }
    "x86_64" { $AndroidX64 }
    default { throw "Unknown architecture $_" }
  }
})
if ($Android) {
  if ($HostArch -ne $ArchX64) {
    throw "Unsupported host architecture for building android SDKs"
  }
}
$WindowsSDKArchs = @($WindowsSDKs | ForEach-Object {
  switch ($_) {
    "X64" { $ArchX64 }
    "X86" { $ArchX86 }
    "Arm64" { $ArchArm64 }
    default { throw "Unknown architecture $_" }
  }
})

# Build functions
function Invoke-BuildStep([string] $Name) {
  if ($Summary) {
    # TODO: Replace hacky introspection of $Args with Platform object.
    $BuildStepPlatform = "Windows"
    $BuildStepArch = "(n/a)"
    $Stopwatch = [Diagnostics.Stopwatch]::StartNew()
    foreach ($Arg in $Args) {
      switch ($Arg.GetType().Name) {
        "Hashtable" {
          if ($Arg.ContainsKey("LLVMName")) { $BuildStepArch = $Arg["LLVMName"] }
        }
        "string" {
          if ($Arg -eq "Windows" -or $Arg -eq "Android") { $BuildStepPlatform = $Arg }
        }
      }
    }
  }

  & $Name @Args

  if ($Summary) {
    Add-TimingData $BuildStepArch $BuildStepPlatform $Name $Stopwatch.Elapsed
  }
  if ($Name.Replace("Build-", "") -eq $BuildTo) {
    exit 0
  }
}

enum Project {
  BuildTools
  RegsGen2

  Compilers
  FoundationMacros
  TestingMacros
  ToolsSupportCore
  LLBuild
  ArgumentParser
  Driver
  Crypto
  Collections
  ASN1
  Certificates
  System
  Build
  PackageManager
  Markdown
  Format
  LMDB
  IndexStoreDB
  SourceKitLSP
  SymbolKit
  DocC

  LLVM
  Runtime
  Dispatch
  DynamicFoundation
  XCTest
  Testing
  ClangBuiltins
  ClangRuntime
  SwiftInspect
  ExperimentalRuntime
  StaticFoundation
}

function Get-ProjectBinaryCache {
  [CmdletBinding(PositionalBinding = $false)]
  param
  (
    [Parameter(Position = 0, Mandatory = $true)]
    [hashtable] $Arch,
    [Parameter(Position = 1, Mandatory = $true)]
    [Project] $Project
  )

  if ($Project -eq [Project]::Compilers) {
    if ($Arch -eq $HostArch) { return "$BinaryCache\5" }
    if ($Arch -eq $BuildArch) { return "$BinaryCache\1" }
    throw "Building Compilers for $($Arch.LLVMTarget) Unsupported"
  }

  return "$([IO.Path]::Combine("$BinaryCache\", $Arch.LLVMTarget, $Project.ToString()))"
}

function Get-ProjectCMakeModules {
  [CmdletBinding(PositionalBinding = $false)]
  param
  (
    [Parameter(Position = 0, Mandatory = $true)]
    [hashtable] $Arch,
    [Parameter(Position = 1, Mandatory = $true)]
    [Project] $Project
  )

  return "$([IO.Path]::Combine((Get-ProjectBinaryCache $Arch $Project), "cmake", "modules"))"
}

function Get-TargetInfo($Arch) {
  # Cache the result of "swiftc -print-target-info" as $Arch.Cache.TargetInfo
  $CacheKey = "TargetInfo"
  if (-not $Arch.Cache.ContainsKey($CacheKey)) {
    Invoke-IsolatingEnvVars {
      $env:Path = "$(Get-PinnedToolchainRuntime);$(Get-PinnedToolchainToolsDir);${env:Path}"
      $TargetInfo = & swiftc -target $Arch.LLVMTarget -print-target-info
      if ($LastExitCode -ne 0) {
        throw "Unable to print target info for '$($Arch.LLVMTarget)'"
      }
      $TargetInfo = $TargetInfo | ConvertFrom-JSON
      $Arch.Cache[$CacheKey] = $TargetInfo.target
    }
  }
  return $Arch.Cache[$CacheKey]
}

function Get-ModuleTriple($Arch) {
  return (Get-TargetInfo -Arch $Arch).moduleTriple
}

function Copy-File($Src, $Dst) {
  # Create the directory tree first so Copy-Item succeeds
  # If $Dst is the target directory, make sure it ends with "\"
  $DstDir = [IO.Path]::GetDirectoryName($Dst)
  if ($ToBatch) {
    Write-Output "md `"$DstDir`""
    Write-Output "copy /Y `"$Src`" `"$Dst`""
  } else {
    New-Item -ItemType Directory -ErrorAction Ignore $DstDir | Out-Null
    Copy-Item -Force $Src $Dst
  }
}

function Copy-Directory($Src, $Dst) {
  if ($ToBatch) {
    Write-Output "md `"$Dst`""
    Write-Output "copy /Y `"$Src`" `"$Dst`""
  } else {
    New-Item -ItemType Directory -ErrorAction Ignore $Dst | Out-Null
    Copy-Item -Force -Recurse $Src $Dst
  }
}

function Move-Directory($Src, $Dst) {
  if ($ToBatch) {
  } else {
    $Destination = Join-Path -Path $Dst -ChildPath (Split-Path -Path $Src -Leaf)
    if (Test-Path -Path $Destination -Type Container) {
      Remove-Item -Path $Destination -Recurse -Force | Out-Null
    }
    Move-Item -Path $Src -Destination $Dst -Force | Out-Null
  }
}

function Invoke-Program() {
  [CmdletBinding(PositionalBinding = $false)]
  param
  (
    [Parameter(Position = 0, Mandatory = $true)]
    [string] $Executable,
    [switch] $Silent,
    [switch] $OutNull,
    [string] $OutFile = "",
    [string] $ErrorFile = "",
    [Parameter(Position = 1, ValueFromRemainingArguments)]
    [string[]] $ExecutableArgs
  )

  if ($ToBatch) {
    # Print the invocation in batch file-compatible format
    $OutputLine = "`"$Executable`""
    $ShouldBreakLine = $false
    for ($i = 0; $i -lt $ExecutableArgs.Length; $i++) {
      if ($ShouldBreakLine -or $OutputLine.Length -ge 40) {
        $OutputLine += " ^"
        Write-Output $OutputLine
        $OutputLine = "  "
      }

      $Arg = $ExecutableArgs[$i]
      if ($Arg.Contains(" ")) {
        $OutputLine += " `"$Arg`""
      } else {
        $OutputLine += " $Arg"
      }

      # Break lines after non-switch arguments
      $ShouldBreakLine = -not $Arg.StartsWith("-")
    }

    if ($OutNull) {
      $OutputLine += " > nul"
    } elseif ($Silent) {
      $OutputLine += " *> nul"
    } else {
      if ($OutFile) { $OutputLine += " > `"$OutFile`"" }
      if ($ErrorFile) { $OutputLine += " 2> `"$ErrorFile`"" }
    }

    Write-Output $OutputLine
  } else {
    if ($OutNull) {
      & $Executable @ExecutableArgs | Out-Null
    } elseif ($Silent) {
      & $Executable @ExecutableArgs *> $null
    } elseif ($OutFile -and $ErrorFile) {
      & $Executable @ExecutableArgs > $OutFile 2> $ErrorFile
    } elseif ($OutFile) {
      & $Executable @ExecutableArgs > $OutFile
    } elseif ($ErrorFile) {
      & $Executable @ExecutableArgs 2> $ErrorFile
    } else {
      & $Executable @ExecutableArgs
    }

    if ($LastExitCode -ne 0) {
      $ErrorMessage = "Error: $([IO.Path]::GetFileName($Executable)) exited with code $($LastExitCode).`n"

      $ErrorMessage += "Invocation:`n"
      $ErrorMessage += "  $Executable $ExecutableArgs`n"

      $ErrorMessage += "Call stack:`n"
      foreach ($Frame in @(Get-PSCallStack)) {
        $ErrorMessage += "  $Frame`n"
      }

      throw $ErrorMessage
    }
  }
}

function Invoke-IsolatingEnvVars([scriptblock]$Block) {
  if ($ToBatch) {
    Write-Output "setlocal enableextensions enabledelayedexpansion"
  }

  $OldVars = @{}
  foreach ($Var in (Get-ChildItem env:*).GetEnumerator()) {
    $OldVars.Add($Var.Key, $Var.Value)
  }

  & $Block

  Remove-Item env:*
  foreach ($Var in $OldVars.GetEnumerator()) {
    New-Item -Path "env:\$($Var.Key)" -Value $Var.Value -ErrorAction Ignore | Out-Null
  }

  if ($ToBatch) {
    Write-Output "endlocal"
  }
}

function Invoke-VsDevShell($Arch) {
  $DevCmdArguments = "-no_logo -host_arch=$($BuildArch.VSName) -arch=$($Arch.VSName)"
  if ($CustomWinSDKRoot) {
    $DevCmdArguments += " -winsdk=none"
  } elseif ($WinSDKVersion) {
    $DevCmdArguments += " -winsdk=$WinSDKVersion"
  }

  if ($ToBatch) {
    Write-Output "call `"$VSInstallRoot\Common7\Tools\VsDevCmd.bat`" $DevCmdArguments"
  } else {
    # This dll path is valid for VS2019 and VS2022, but it was under a vsdevcmd subfolder in VS2017
    Import-Module "$VSInstallRoot\Common7\Tools\Microsoft.VisualStudio.DevShell.dll"
    Enter-VsDevShell -VsInstallPath $VSInstallRoot -SkipAutomaticLocation -DevCmdArguments $DevCmdArguments

    if ($CustomWinSDKRoot) {
      # Using a non-installed Windows SDK. Setup environment variables manually.
      $WinSDKVerIncludeRoot = "$CustomWinSDKRoot\include\$WinSDKVersion"
      $WinSDKIncludePath = "$WinSDKVerIncludeRoot\ucrt;$WinSDKVerIncludeRoot\um;$WinSDKVerIncludeRoot\shared;$WinSDKVerIncludeRoot\winrt;$WinSDKVerIncludeRoot\cppwinrt"
      $WinSDKVerLibRoot = "$CustomWinSDKRoot\lib\$WinSDKVersion"

      $env:WindowsLibPath = "$CustomWinSDKRoot\UnionMetadata\$WinSDKVersion;$CustomWinSDKRoot\References\$WinSDKVersion"
      $env:WindowsSdkBinPath = "$CustomWinSDKRoot\bin"
      $env:WindowsSDKLibVersion = "$WinSDKVersion\"
      $env:WindowsSdkVerBinPath = "$CustomWinSDKRoot\bin\$WinSDKVersion"
      $env:WindowsSDKVersion = "$WinSDKVersion\"

      $env:EXTERNAL_INCLUDE += ";$WinSDKIncludePath"
      $env:INCLUDE += ";$WinSDKIncludePath"
      $env:LIB += ";$WinSDKVerLibRoot\ucrt\$($Arch.ShortName);$WinSDKVerLibRoot\um\$($Arch.ShortName)"
      $env:LIBPATH += ";$env:WindowsLibPath"
      $env:PATH += ";$env:WindowsSdkVerBinPath\$($Arch.ShortName);$env:WindowsSdkBinPath\$($Arch.ShortName)"
      $env:UCRTVersion = $WinSDKVersion
      $env:UniversalCRTSdkDir = $CustomWinSDKRoot
    }
  }
}

function Get-Dependencies {
  Write-Host "[$([DateTime]::Now.ToString("yyyy-MM-dd HH:mm:ss"))] Fetch-Dependencies ..." -ForegroundColor Cyan
  $ProgressPreference = "SilentlyContinue"

  $WebClient = New-Object Net.WebClient

  function DownloadAndVerify($URL, $Destination, $Hash) {
    if (Test-Path $Destination) {
      return
    }

    Write-Output "$Destination not found. Downloading ..."
    if ($ToBatch) {
      Write-Output "md `"$(Split-Path -Path $Destination -Parent)`""
      Write-Output "curl.exe -sL $URL -o $Destination"
      Write-Output "(certutil -HashFile $Destination SHA256) == $Hash || (exit /b)"
    } else {
      New-Item -ItemType Directory (Split-Path -Path $Destination -Parent) -ErrorAction Ignore | Out-Null
      $WebClient.DownloadFile($URL, $Destination)
      $SHA256 = Get-FileHash -Path $Destination -Algorithm SHA256
      if ($SHA256.Hash -ne $Hash) {
        throw "SHA256 mismatch ($($SHA256.Hash) vs $Hash)"
      }
    }
  }

  function Expand-ZipFile {
    param
    (
        [string]$ZipFileName,
        [string]$BinaryCache,
        [string]$ExtractPath,
        [bool]$CreateExtractPath = $true
    )

    $source = Join-Path -Path $BinaryCache -ChildPath $ZipFileName
    $destination = Join-Path -Path $BinaryCache -ChildPath $ExtractPath

    # Check if the extracted directory already exists and is up to date.
    if (Test-Path $destination) {
        $zipLastWriteTime = (Get-Item $source).LastWriteTime
        $extractedLastWriteTime = (Get-Item $destination).LastWriteTime
        # Compare the last write times
        if ($zipLastWriteTime -le $extractedLastWriteTime) {
            Write-Output "'$ZipFileName' is already extracted and up to date."
            return
        }
    }

    $destination = if ($CreateExtractPath) { $destination } else { $BinaryCache }

    Write-Output "Extracting '$ZipFileName' ..."
    New-Item -ItemType Directory -ErrorAction Ignore -Path $BinaryCache | Out-Null
    Expand-Archive -Path $source -DestinationPath $destination -Force
  }

  function Export-Toolchain {
    param
    (
        [string]$InstallerExeName,
        [string]$BinaryCache,
        [string]$ToolchainName
    )

    $source = Join-Path -Path $BinaryCache -ChildPath $InstallerExeName
    $destination = Join-Path -Path $BinaryCache -ChildPath toolchains\$ToolchainName

    # Check if the extracted directory already exists and is up to date.
    if (Test-Path $destination) {
        $installerWriteTime = (Get-Item $source).LastWriteTime
        $extractedWriteTime = (Get-Item $destination).LastWriteTime
        if ($installerWriteTime -le $extractedWriteTime) {
            Write-Output "'$InstallerExeName' is already extracted and up to date."
            return
        }
    }

    Write-Output "Extracting '$InstallerExeName' ..."

    # The new runtime MSI is built to expand files into the immediate directory. So, setup the installation location.
    New-Item -ItemType Directory -ErrorAction Ignore $BinaryCache\toolchains\$PinnedToolchain\LocalApp\Programs\Swift\Runtimes\$(Get-PinnedToolchainVersion)\usr\bin | Out-Null
    Invoke-Program "$($WiX.Path)\wix.exe" -- burn extract $BinaryCache\$InstallerExeName -out $BinaryCache\toolchains\ -outba $BinaryCache\toolchains\
    Get-ChildItem "$BinaryCache\toolchains\WixAttachedContainer" -Filter "*.msi" | ForEach-Object {
      $LogFile = [System.IO.Path]::ChangeExtension($_.Name, "log")
      $TARGETDIR = if ($_.Name -eq "rtl.msi") { "$BinaryCache\toolchains\$ToolchainName\LocalApp\Programs\Swift\Runtimes\$(Get-PinnedToolchainVersion)\usr\bin" } else { "$BinaryCache\toolchains\$ToolchainName" }
      Invoke-Program -OutNull msiexec.exe /lvx! $BinaryCache\toolchains\$LogFile /qn /a $BinaryCache\toolchains\WixAttachedContainer\$($_.Name) ALLUSERS=0 TARGETDIR=$TARGETDIR
    }
  }

  if ($SkipBuild -and $SkipPackaging) { return }

  $Stopwatch = [Diagnostics.Stopwatch]::StartNew()
  if ($ToBatch) {
    Write-Host -ForegroundColor Cyan "[$([DateTime]::Now.ToString("yyyy-MM-dd HH:mm:ss"))] Get-Dependencies..."
  }

  DownloadAndVerify $WiX.URL "$BinaryCache\WiX-$($WiX.Version).zip" $WiX.SHA256
  Expand-ZipFile WiX-$($WiX.Version).zip $BinaryCache WiX-$($WiX.Version)

  if ($SkipBuild) { return }

  DownloadAndVerify $PinnedBuild "$BinaryCache\$PinnedToolchain.exe" $PinnedSHA256

  if ($Test -contains "lldb") {
    # The make tool isn't part of MSYS
    $GnuWin32MakeURL = "https://downloads.sourceforge.net/project/ezwinports/make-4.4.1-without-guile-w32-bin.zip"
    $GnuWin32MakeHash = "fb66a02b530f7466f6222ce53c0b602c5288e601547a034e4156a512dd895ee7"
    DownloadAndVerify $GnuWin32MakeURL "$BinaryCache\GnuWin32Make-4.4.1.zip" $GnuWin32MakeHash
    Expand-ZipFile GnuWin32Make-4.4.1.zip $BinaryCache GnuWin32Make-4.4.1
  }

  # TODO(compnerd) stamp/validate that we need to re-extract
  New-Item -ItemType Directory -ErrorAction Ignore $BinaryCache\toolchains | Out-Null
  Export-Toolchain "$PinnedToolchain.exe" $BinaryCache $PinnedToolchain

  function Get-KnownPython([string] $ArchName) {
    if (-not $KnownPythons.ContainsKey($PythonVersion)) {
      throw "Unknown python version: $PythonVersion"
    }
    return $KnownPythons[$PythonVersion].$ArchName
  }

  function Install-Python([string] $ArchName) {
    $Python = Get-KnownPython $ArchName
    DownloadAndVerify $Python.URL "$BinaryCache\Python$ArchName-$PythonVersion.zip" $Python.SHA256
    if (-not $ToBatch) {
      Expand-ZipFile Python$ArchName-$PythonVersion.zip "$BinaryCache" Python$ArchName-$PythonVersion
    }
  }

  function Install-PIPIfNeeded() {
    try {
      Invoke-Program -Silent "$(Get-PythonExecutable)" -m pip
    } catch {
      Write-Output "Installing pip ..."
      Invoke-Program -OutNull "$(Get-PythonExecutable)" '-I' -m ensurepip -U --default-pip
    } finally {
      Write-Output "pip installed."
    }
  }

  function Install-PythonWheel([string] $ModuleName) {
    try {
      Invoke-Program -Silent "$(Get-PythonExecutable)" -c "import $ModuleName"
    } catch {
      $Wheel = $PythonWheels[$ModuleName]
      DownloadAndVerify $Wheel.URL "$BinaryCache\python\$($Wheel.File)" $Wheel.SHA256
      Write-Output "Installing '$($Wheel.File)' ..."
      Invoke-Program -OutNull "$(Get-PythonExecutable)" '-I' -m pip install "$BinaryCache\python\$($Wheel.File)" --disable-pip-version-check
    } finally {
      Write-Output "$ModuleName installed."
    }
  }

  function Install-PythonModules() {
    Install-PIPIfNeeded
    Install-PythonWheel "packaging" # For building LLVM 18+
    Install-PythonWheel "distutils" # Required for SWIG support
    if ($Test -contains "lldb") {
      Install-PythonWheel "psutil" # Required for testing LLDB
      Install-PythonWheel "unittest2" # Required for testing LLDB
    }
  }

  Install-Python $HostArchName
  if ($IsCrossCompiling) {
    Install-Python $BuildArchName
  }
  # Ensure Python modules that are required as host build tools
  Install-PythonModules

  if ($Android) {
    $NDK = Get-AndroidNDK
    DownloadAndVerify $NDK.URL "$BinaryCache\android-ndk-$AndroidNDKVersion-windows.zip" $NDK.SHA256
    Expand-ZipFile -ZipFileName "android-ndk-$AndroidNDKVersion-windows.zip" -BinaryCache $BinaryCache -ExtractPath "android-ndk-$AndroidNDKVersion" -CreateExtractPath $false
  }

  if ($IncludeDS2) {
    $WinFlexBisonVersion = "2.5.25"
    $WinFlexBisonURL = "https://github.com/lexxmark/winflexbison/releases/download/v$WinFlexBisonVersion/win_flex_bison-$WinFlexBisonVersion.zip"
    $WinFlexBisonHash = "8D324B62BE33604B2C45AD1DD34AB93D722534448F55A16CA7292DE32B6AC135"
    DownloadAndVerify $WinFlexBisonURL "$BinaryCache\win_flex_bison-$WinFlexBisonVersion.zip" $WinFlexBisonHash

    Expand-ZipFile -ZipFileName "win_flex_bison-$WinFlexBisonVersion.zip" -BinaryCache $BinaryCache -ExtractPath "win_flex_bison"
  }

  if ($WinSDKVersion) {
    try {
      # Check whether VsDevShell can already resolve the requested Windows SDK Version
      Invoke-IsolatingEnvVars { Invoke-VsDevShell $HostArch }
    } catch {
      $Package = Microsoft.Windows.SDK.CPP

      Write-Output "Windows SDK $WinSDKVersion not found. Downloading from nuget.org ..."
      Invoke-Program nuget install $Package -Version $WinSDKVersion -OutputDirectory $NugetRoot

      # Set to script scope so Invoke-VsDevShell can read it.
      $script:CustomWinSDKRoot = "$NugetRoot\$Package.$WinSDKVersion\c"

      # Install each required architecture package and move files under the base /lib directory.
      $WinSDKArchs = $WindowsSDKArchs.Clone()
      if (-not ($HostArch -in $WinSDKArchs)) {
        $WinSDKArch += $HostArch
      }

      foreach ($Arch in $WinSDKArchs) {
        Invoke-Program nuget install $Package.$($Arch.ShortName) -Version $WinSDKVersion -OutputDirectory $NugetRoot
        Copy-Directory "$NugetRoot\$Package.$($Arch.ShortName).$WinSDKVersion\c\*" "$CustomWinSDKRoot\lib\$WinSDKVersion"
      }
    }
  }

  if (-not $ToBatch) {
    Write-Host -ForegroundColor Cyan "[$([DateTime]::Now.ToString("yyyy-MM-dd HH:mm:ss"))] Get-Dependencies took $($Stopwatch.Elapsed)"
    Write-Host ""
  }
  if ($Summary) {
    Add-TimingData $BuildArch.LLVMName "Windows" "Get-Dependencies" $Stopwatch.Elapsed
  }
}

function Get-PinnedToolchainToolsDir() {
  $ToolchainsRoot = [IO.Path]::Combine("$BinaryCache\toolchains", "$PinnedToolchain", "LocalApp", "Programs", "Swift", "Toolchains")

  # NOTE: Add a workaround for the main snapshots that inadvertently used the
  # wrong version when they were built. This allows use of the nightly snapshot
  # as a pinned toolchain.
  if ((Get-PinnedToolchainVersion) -eq "0.0.0") {
    if (-not (Test-Path "$ToolchainsRoot\0.0.0+Asserts\usr\bin")) {
      if (Test-Path "$ToolchainsRoot\6.0.0+Asserts\usr\bin") {
        return "$ToolchainsRoot\6.0.0+Asserts\usr\bin"
      }
    }
  }

  $VariantToolchainPath = [IO.Path]::Combine($ToolchainsRoot, "$(Get-PinnedToolchainVersion)+$PinnedToolchainVariant", "usr", "bin")

  if (Test-Path $VariantToolchainPath) {
    return $VariantToolchainPath
  }

  return "$BinaryCache\toolchains\${PinnedToolchain}\Library\Developer\Toolchains\unknown-$PinnedToolchainVariant-development.xctoolchain\usr\bin"
}

function Get-PinnedToolchainSDK() {
  if (Test-Path "$BinaryCache\toolchains\${PinnedToolchain}\LocalApp\Programs\Swift\Platforms\$(Get-PinnedToolchainVersion)\Windows.platform\Developer\SDKs\Windows.sdk") {
    return "$BinaryCache\toolchains\${PinnedToolchain}\LocalApp\Programs\Swift\Platforms\$(Get-PinnedToolchainVersion)\Windows.platform\Developer\SDKs\Windows.sdk"
  }
  return "$BinaryCache\toolchains\${PinnedToolchain}\Library\Developer\Platforms\Windows.platform\Developer\SDKs\Windows.sdk"
}

function Get-PinnedToolchainRuntime() {
  if (Test-Path "$BinaryCache\toolchains\${PinnedToolchain}\LocalApp\Programs\Swift\Runtimes\$(Get-PinnedToolchainVersion)\usr\bin\swiftCore.dll") {
    return "$BinaryCache\toolchains\${PinnedToolchain}\LocalApp\Programs\Swift\Runtimes\$(Get-PinnedToolchainVersion)\usr\bin"
  }
  return "$BinaryCache\toolchains\${PinnedToolchain}\PFiles64\Swift\runtime-development\usr\bin"
}

function Get-PinnedToolchainVersion() {
  if (Test-Path variable:PinnedVersion) {
    return $PinnedVersion
  }
  throw "PinnedVersion must be set"
}

function Add-KeyValueIfNew([hashtable]$Hashtable, [string]$Key, [string]$Value) {
  if (-not $Hashtable.Contains($Key)) {
    $Hashtable.Add($Key, $Value)
  }
}

function Add-FlagsDefine([hashtable]$Defines, [string]$Name, [string[]]$Value) {
  if ($Defines.Contains($Name)) {
    $Defines[$name] = @($Defines[$name]) + $Value
  } else {
    $Defines.Add($Name, $Value)
  }
}

function Test-SCCacheAtLeast([int]$Major, [int]$Minor, [int]$Patch = 0) {
  if ($ToBatch) { return $false }

  $SCCacheVersionString = @(& sccache.exe --version)[0]
  if (-not ($SCCacheVersionString -match "sccache (\d+)\.(\d+)(?:\.(\d+))?")) {
    throw "Unexpected SCCache version string format"
  }

  if ([int]$Matches.1 -ne $Major) { return [int]$Matches.1 -gt $Major }
  if ([int]$Matches.2 -ne $Minor) { return [int]$Matches.2 -gt $Minor }
  if ($null -eq $Matches.3) { return 0 -gt $Patch }
  return [int]$Matches.3 -ge $Patch
}

enum Platform {
  Windows
  Android
}

function Get-PlatformRoot([Platform] $Platform) {
  return ([IO.Path]::Combine((Get-InstallDir $HostArch), "Platforms", "${Platform}.platform"))
}

function Get-SwiftSDK {
  [CmdletBinding(PositionalBinding = $false)]
  param
  (
    [Parameter(Position = 0, Mandatory = $true)]
    [Platform] $Platform,
    [string] $Identifier = $Platform.ToString()
  )
  return ([IO.Path]::Combine((Get-PlatformRoot $Platform), "Developer", "SDKs", "${Identifier}.sdk"))
}

function Build-CMakeProject {
  [CmdletBinding(PositionalBinding = $false)]
  param
  (
    [string] $Src,
    [string] $Bin,
    [string] $InstallTo = "",
    [Platform] $Platform = "Windows",
    [hashtable] $Arch,
    [string] $Generator = "Ninja",
    [string] $CacheScript = "",
    [string[]] $UseMSVCCompilers = @(), # C,CXX
    [string[]] $UseBuiltCompilers = @(), # ASM,C,CXX,Swift
    [string[]] $UsePinnedCompilers = @(), # ASM,C,CXX,Swift
    [switch] $AddAndroidCMakeEnv = $false,
    [switch] $UseGNUDriver = $false,
    [string] $SwiftSDK = "",
    [hashtable] $Defines = @{}, # Values are either single strings or arrays of flags
    [string[]] $BuildTargets = @()
  )

  if ($ToBatch) {
    Write-Output ""
    Write-Output "echo Building '$Src' to '$Bin' ..."
  } else {
    Write-Host -ForegroundColor Cyan "[$([DateTime]::Now.ToString("yyyy-MM-dd HH:mm:ss"))] Building '$Src' to '$Bin' ..."
  }

  $Stopwatch = [Diagnostics.Stopwatch]::StartNew()

  # Enter the developer command shell early so we can resolve cmake.exe
  # for version checks.
  Invoke-IsolatingEnvVars {
    if ($Platform -eq "Windows") {
      Invoke-VsDevShell $Arch
    }

    if ($EnableCaching) {
      $env:SCCACHE_DIRECT = "true"
      $env:SCCACHE_DIR = "$(if ($Cache) { $Cache } else { "$BinaryCache\sccache" })"
    }

    # Add additional defines (unless already present)
    $Defines = $Defines.Clone()

    if (($Platform -ne [Platform]::Windows) -or ($Arch.CMakeName -ne $BuildArch.CMakeName)) {
      Add-KeyValueIfNew $Defines CMAKE_SYSTEM_NAME $Platform
      Add-KeyValueIfNew $Defines CMAKE_SYSTEM_PROCESSOR $Arch.CMakeName
    }

    if ($AddAndroidCMakeEnv) {
      # Set generic android options if we need to build an Android runtime component
      # while building the compiler. Use an environment variable to pass it, to
      # ensure that it can be accessed from the cmake cache file.
      $env:NDKPATH = Get-AndroidNDKPath
    }
    if ($Platform -eq "Android") {
      $vswhere = "${env:ProgramFiles(x86)}\Microsoft Visual Studio\Installer\vswhere.exe"
      $VSInstallPath = & $vswhere -nologo -latest -products * -property installationPath
      if (Test-Path "${VSInstallPath}\Common7\IDE\CommonExtensions\Microsoft\CMake\CMake\bin") {
        $env:Path = "${VSInstallPath}\Common7\IDE\CommonExtensions\Microsoft\CMake\CMake\bin;${VSInstallPath}\Common7\IDE\CommonExtensions\Microsoft\CMake\Ninja;${env:Path}"
        Add-KeyValueIfNew $Defines CMAKE_MAKE_PROGRAM "${VSInstallPath}\Common7\IDE\CommonExtensions\Microsoft\CMake\Ninja\ninja.exe"
      } else {
        throw "Missing CMake and Ninja in the visual studio installation that are needed to build Android"
      }
      $androidNDKPath = Get-AndroidNDKPath
      Add-KeyValueIfNew $Defines CMAKE_C_COMPILER (Join-Path -Path $androidNDKPath -ChildPath "toolchains\llvm\prebuilt\windows-x86_64\bin\clang.exe")
      Add-KeyValueIfNew $Defines CMAKE_CXX_COMPILER (Join-Path -Path $androidNDKPath -ChildPath "toolchains\llvm\prebuilt\windows-x86_64\bin\clang++.exe")
      Add-KeyValueIfNew $Defines CMAKE_ANDROID_API "$AndroidAPILevel"
      Add-KeyValueIfNew $Defines CMAKE_ANDROID_ARCH_ABI $Arch.AndroidArchABI
      Add-KeyValueIfNew $Defines CMAKE_ANDROID_NDK "$androidNDKPath"
      Add-KeyValueIfNew $Defines SWIFT_ANDROID_NDK_PATH "$androidNDKPath"
      Add-KeyValueIfNew $Defines CMAKE_C_COMPILER_WORKS YES
      Add-KeyValueIfNew $Defines CMAKE_CXX_COMPILER_WORKS YES
    }

    Add-KeyValueIfNew $Defines CMAKE_BUILD_TYPE Release

    $CFlags = @()
    switch ($Platform) {
      Windows {
        $CFlags = if ($UseGNUDriver) {
          @("-fno-stack-protector", "-ffunction-sections", "-fdata-sections", "-fomit-frame-pointer")
        } else {
          @("/GS-", "/Gw", "/Gy", "/Oi", "/Oy", "/Zc:inline")
        }
      }
      Android {
        $CFlags = @("--sysroot=$(Get-AndroidNDKPath)\toolchains\llvm\prebuilt\windows-x86_64\sysroot")
      }
    }

    $CXXFlags = @()
    if ($Platform -eq "Windows" -and -not $UseGNUDriver) {
      $CXXFlags += $CFlags.Clone() + @("/Zc:__cplusplus")
    }

    if ($UseMSVCCompilers.Contains("C") -Or $UseMSVCCompilers.Contains("CXX") -Or
        $UseBuiltCompilers.Contains("C") -Or $UseBuiltCompilers.Contains("CXX") -Or
        $UsePinnedCompilers.Contains("C") -Or $UsePinnedCompilers.Contains("CXX")) {
      if ($DebugInfo -and $Platform -eq "Windows") {
        Add-FlagsDefine $Defines CMAKE_MSVC_DEBUG_INFORMATION_FORMAT Embedded
        Add-FlagsDefine $Defines CMAKE_POLICY_CMP0141 NEW
        # Add additional linker flags for generating the debug info.
        if ($UseGNUDriver) {
          Add-FlagsDefine $Defines CMAKE_SHARED_LINKER_FLAGS @("-Xlinker", "-debug")
          Add-FlagsDefine $Defines CMAKE_EXE_LINKER_FLAGS @("-Xlinker", "-debug")
        } else {
          Add-FlagsDefine $Defines CMAKE_SHARED_LINKER_FLAGS "/debug"
          Add-FlagsDefine $Defines CMAKE_EXE_LINKER_FLAGS "/debug"
        }
      } elseif ($Platform -eq "Android") {
        # Use a built lld linker as the Android's NDK linker might be too
        # old and not support all required relocations needed by the Swift
        # runtime.
        $ldPath = ([IO.Path]::Combine((Get-ProjectBinaryCache $BuildArch Compilers), "bin", "ld.lld"))
        Add-FlagsDefine $Defines CMAKE_SHARED_LINKER_FLAGS "--ld-path=$ldPath"
        Add-FlagsDefine $Defines CMAKE_EXE_LINKER_FLAGS "--ld-path=$ldPath"
      }
    }

    if ($UseMSVCCompilers.Contains("C")) {
      Add-KeyValueIfNew $Defines CMAKE_C_COMPILER cl
      if ($EnableCaching) {
        Add-KeyValueIfNew $Defines CMAKE_C_COMPILER_LAUNCHER sccache
      }
      Add-FlagsDefine $Defines CMAKE_C_FLAGS $CFlags
    }
    if ($UseMSVCCompilers.Contains("CXX")) {
      Add-KeyValueIfNew $Defines CMAKE_CXX_COMPILER cl
      if ($EnableCaching) {
        Add-KeyValueIfNew $Defines CMAKE_CXX_COMPILER_LAUNCHER sccache
      }
      Add-FlagsDefine $Defines CMAKE_CXX_FLAGS $CXXFlags
    }
    if ($UsePinnedCompilers.Contains("ASM") -Or $UseBuiltCompilers.Contains("ASM")) {
      $Driver = if ($Platform -eq "Windows") { "clang-cl.exe" } else { "clang.exe" }
      if ($UseBuiltCompilers.Contains("ASM")) {
        Add-KeyValueIfNew $Defines CMAKE_ASM_COMPILER ([IO.Path]::Combine((Get-ProjectBinaryCache $BuildArch Compilers), "bin", $Driver))
      } else {
        Add-KeyValueIfNew $Defines CMAKE_ASM_COMPILER (Join-Path -Path (Get-PinnedToolchainToolsDir) -ChildPath $Driver)
      }
      Add-FlagsDefine $Defines CMAKE_ASM_FLAGS "--target=$($Arch.LLVMTarget)"
      if ($Platform -eq "Windows") {
        Add-KeyValueIfNew $Defines CMAKE_ASM_COMPILE_OPTIONS_MSVC_RUNTIME_LIBRARY_MultiThreadedDLL "/MD"
      }
    }
    if ($UsePinnedCompilers.Contains("C") -Or $UseBuiltCompilers.Contains("C")) {
      $Driver = if ($Platform -eq "Windows" -and -not $UseGNUDriver) { "clang-cl.exe" } else { "clang.exe" }
      if ($UseBuiltCompilers.Contains("C")) {
        Add-KeyValueIfNew $Defines CMAKE_C_COMPILER ([IO.Path]::Combine((Get-ProjectBinaryCache $BuildArch Compilers), "bin", $Driver))
      } else {
        Add-KeyValueIfNew $Defines CMAKE_C_COMPILER (Join-Path -Path (Get-PinnedToolchainToolsDir) -ChildPath $Driver)
      }
      Add-KeyValueIfNew $Defines CMAKE_C_COMPILER_TARGET $Arch.LLVMTarget

      if ($DebugInfo -and $CDebugFormat -eq "dwarf") {
        Add-FlagsDefine $Defines CMAKE_C_FLAGS "-gdwarf"
      }
      Add-FlagsDefine $Defines CMAKE_C_FLAGS $CFlags
    }
    if ($UsePinnedCompilers.Contains("CXX") -Or $UseBuiltCompilers.Contains("CXX")) {
      $Driver = if ($Platform -eq "Windows" -and -not $UseGNUDriver) { "clang-cl.exe" } else { "clang++.exe" }
      if ($UseBuiltCompilers.Contains("CXX")) {
        Add-KeyValueIfNew $Defines CMAKE_CXX_COMPILER ([IO.Path]::Combine((Get-ProjectBinaryCache $BuildArch Compilers), "bin", $Driver))
      } else {
        Add-KeyValueIfNew $Defines CMAKE_CXX_COMPILER (Join-Path -Path (Get-PinnedToolchainToolsDir) -ChildPath $Driver)
      }
      Add-KeyValueIfNew $Defines CMAKE_CXX_COMPILER_TARGET $Arch.LLVMTarget

      if ($DebugInfo -and $CDebugFormat -eq "dwarf") {
        Add-FlagsDefine $Defines CMAKE_CXX_FLAGS "-gdwarf"
      }
      Add-FlagsDefine $Defines CMAKE_CXX_FLAGS $CXXFlags
    }
    if ($UsePinnedCompilers.Contains("Swift") -Or $UseBuiltCompilers.Contains("Swift")) {
      $SwiftArgs = @()

      if ($UseBuiltCompilers.Contains("Swift")) {
        Add-KeyValueIfNew $Defines CMAKE_Swift_COMPILER ([IO.Path]::Combine((Get-ProjectBinaryCache $BuildArch Compilers), "bin", "swiftc.exe"))
      } else {
        Add-KeyValueIfNew $Defines CMAKE_Swift_COMPILER (Join-Path -Path (Get-PinnedToolchainToolsDir) -ChildPath  "swiftc.exe")
      }
      if (-not ($Platform -eq "Windows")) {
        Add-KeyValueIfNew $Defines CMAKE_Swift_COMPILER_WORKS = "YES"
      }
      if ($UseBuiltCompilers.Contains("Swift")) {
        Add-KeyValueIfNew $Defines CMAKE_Swift_COMPILER_TARGET (Get-ModuleTriple $Arch)
        $RuntimeBinaryCache = Get-ProjectBinaryCache $BuildArch Runtime
        $SwiftResourceDir = "${RuntimeBinaryCache}\lib\swift"

        switch ($Platform) {
          Windows {
            if ($SwiftSDK -ne "") {
              $SwiftArgs += @("-sdk", $SwiftSDK)
            } else {
              $SwiftArgs += @(
                "-vfsoverlay", "$RuntimeBinaryCache\stdlib\windows-vfs-overlay.yaml",
                "-strict-implicit-module-context",
                "-Xcc", "-Xclang", "-Xcc", "-fbuiltin-headers-in-system-modules"
              )
              $SwiftArgs += @("-resource-dir", "$SwiftResourceDir")
              $SwiftArgs += @("-L", "$SwiftResourceDir\$($Platform.ToString().ToLowerInvariant())")
            }
          }
          Android {
            $androidNDKPath = Get-AndroidNDKPath
            if ($SwiftSDK -ne "") {
              $SwiftArgs += @("-sdk", $SwiftSDK)
              $SwiftArgs += @("-sysroot", "$androidNDKPath\toolchains\llvm\prebuilt\windows-x86_64\sysroot")
            } else {
              $SwiftArgs += @("-sdk", "$androidNDKPath\toolchains\llvm\prebuilt\windows-x86_64\sysroot")
              $SwiftArgs += @("-resource-dir", "$SwiftResourceDir")
              $SwiftArgs += @("-L", "$SwiftResourceDir\$($Platform.ToString().ToLowerInvariant())")
            }
            $SwiftArgs += @(
              "-Xclang-linker", "-target",
              "-Xclang-linker", $Arch.LLVMTarget,
              "-Xclang-linker", "--sysroot",
              "-Xclang-linker", "$androidNDKPath\toolchains\llvm\prebuilt\windows-x86_64\sysroot",
              "-Xclang-linker", "-resource-dir",
              "-Xclang-linker", "$androidNDKPath\toolchains\llvm\prebuilt\windows-x86_64\lib\clang\$($(Get-AndroidNDK).ClangVersion)"
            )
          }
        }

      } else {
        Add-KeyValueIfNew $Defines CMAKE_Swift_COMPILER_TARGET $Arch.LLVMTarget
        $SwiftArgs += @("-sdk", (Get-PinnedToolchainSDK))
      }

      # Debug Information
      if ($DebugInfo) {
        if ($Platform -eq "Windows") {
          if ($SwiftDebugFormat -eq "dwarf") {
            $SwiftArgs += @("-g", "-Xlinker", "/DEBUG:DWARF", "-use-ld=lld-link")
          } else {
            $SwiftArgs += @("-g", "-debug-info-format=codeview", "-Xlinker", "-debug")
          }
        } else {
          $SwiftArgs += @("-g")
        }
      } else {
        $SwiftArgs += "-gnone"
      }

      if ($Platform -eq "Windows") {
        $SwiftArgs += @("-Xlinker", "/INCREMENTAL:NO")
        # Swift requires COMDAT folding and de-duplication
        $SwiftArgs += @("-Xlinker", "/OPT:REF")
        $SwiftArgs += @("-Xlinker", "/OPT:ICF")
      }

      Add-FlagsDefine $Defines CMAKE_Swift_FLAGS $SwiftArgs

      # Workaround CMake 3.26+ enabling `-wmo` by default on release builds
      Add-FlagsDefine $Defines CMAKE_Swift_FLAGS_RELEASE "-O"
      Add-FlagsDefine $Defines CMAKE_Swift_FLAGS_RELWITHDEBINFO "-O"
    }
    if ("" -ne $InstallTo) {
      Add-KeyValueIfNew $Defines CMAKE_INSTALL_PREFIX $InstallTo
    }

    # Generate the project
    $cmakeGenerateArgs = @("-B", $Bin, "-S", $Src, "-G", $Generator)
    if ("" -ne $CacheScript) {
      $cmakeGenerateArgs += @("-C", $CacheScript)
    }
    foreach ($Define in ($Defines.GetEnumerator() | Sort-Object Name)) {
      # The quoting gets tricky to support defines containing compiler flags args,
      # some of which can contain spaces, for example `-D` `Flags=-flag "C:/Program Files"`
      # Avoid backslashes since they are going into CMakeCache.txt,
      # where they are interpreted as escapes.
      if ($Define.Value -is [string]) {
        # Single token value, no need to quote spaces, the splat operator does the right thing.
        $Value = $Define.Value.Replace("\", "/")
      } else {
        # Flags array, multiple tokens, quoting needed for tokens containing spaces
        $Value = ""
        foreach ($Arg in $Define.Value) {
          if ($Value.Length -gt 0) {
            $Value += " "
          }

          $ArgWithForwardSlashes = $Arg.Replace("\", "/")
          if ($ArgWithForwardSlashes.Contains(" ")) {
            # Quote and escape the quote so it makes it through
            $Value += "\""$ArgWithForwardSlashes\"""
          } else {
            $Value += $ArgWithForwardSlashes
          }
        }
      }

      $cmakeGenerateArgs += @("-D", "$($Define.Key)=$Value")
    }

    if ($UseBuiltCompilers.Contains("Swift")) {
      $env:Path = "$([IO.Path]::Combine((Get-InstallDir $BuildArch), "Runtimes", $ProductVersion, "usr", "bin"));$(Get-CMarkBinaryCache $BuildArch)\src;$($BuildArch.ToolchainInstallRoot)\usr\bin;$(Get-PinnedToolchainRuntime);${env:Path}"
    } elseif ($UsePinnedCompilers.Contains("Swift")) {
      $env:Path = "$(Get-PinnedToolchainRuntime);${env:Path}"
    }

    if ($ToBatch) {
      Write-Output ""
      Write-Output "echo cmake.exe $cmakeGenerateArgs"
    } else {
      Write-Host "cmake.exe $cmakeGenerateArgs"
    }
    Invoke-Program cmake.exe @cmakeGenerateArgs

    # Build all requested targets
    foreach ($Target in $BuildTargets) {
      if ($Target -eq "default") {
        Invoke-Program cmake.exe --build $Bin
      } else {
        Invoke-Program cmake.exe --build $Bin --target $Target
      }
    }

    if ($BuildTargets.Length -eq 0 -and $InstallTo) {
      Invoke-Program cmake.exe --build $Bin --target install
    }
  }

  if (-not $ToBatch) {
    Write-Host -ForegroundColor Cyan "[$([DateTime]::Now.ToString("yyyy-MM-dd HH:mm:ss"))] Finished building '$Src' to '$Bin' in $($Stopwatch.Elapsed)"
    Write-Host ""
  }
}

enum SPMBuildAction {
  # 'swift build'
  Build
  # 'swift test'
  Test
  # 'swift test --parallel'
  TestParallel
}

function Build-SPMProject {
  [CmdletBinding(PositionalBinding = $false)]
  param
  (
    [SPMBuildAction] $Action,
    [string] $Src,
    [string] $Bin,
    [hashtable] $Arch,
    [string] $Configuration = "release",
    [Parameter(ValueFromRemainingArguments)]
    [string[]] $AdditionalArguments
  )

  $ActionForOutput = switch ($Action) {
    Build { "Building" }
    Test { "Testing" }
    TestParallel { "Testing" }
  }

  if ($ToBatch) {
    Write-Output ""
    Write-Output "echo $ActionForOutput '$Src' to '$Bin' ..."
  } else {
    Write-Host -ForegroundColor Cyan "[$([DateTime]::Now.ToString("yyyy-MM-dd HH:mm:ss"))] $ActionForOutput '$Src' to '$Bin' ..."
  }

  $Stopwatch = [Diagnostics.Stopwatch]::StartNew()

  Invoke-IsolatingEnvVars {
    $RuntimeInstallRoot = [IO.Path]::Combine((Get-InstallDir $HostArch), "Runtimes", $ProductVersion)

    $env:Path = "$RuntimeInstallRoot\usr\bin;$($HostArch.ToolchainInstallRoot)\usr\bin;${env:Path}"
    $env:SDKROOT = (Get-SwiftSDK Windows)
    $env:SWIFTCI_USE_LOCAL_DEPS = "1"

    $Arguments = @(
        "--scratch-path", $Bin,
        "--package-path", $Src,
        "-c", $Configuration,
        "-Xbuild-tools-swiftc", "-I$(Get-SwiftSDK Windows)\usr\lib\swift",
        "-Xbuild-tools-swiftc", "-L$(Get-SwiftSDK Windows)\usr\lib\swift\windows",
        "-Xcc", "-I$(Get-SwiftSDK Windows)\usr\lib\swift",
        "-Xlinker", "-L$(Get-SwiftSDK Windows)\usr\lib\swift\windows"
    )
    if ($DebugInfo) {
      if ($SwiftDebugFormat -eq "dwarf") {
        $Arguments += @("-debug-info-format", "dwarf")
      } else {
        $Arguments += @("-debug-info-format", "codeview")
      }
    } else {
      $Arguments += @("-debug-info-format", "none")
    }

    switch ($Action) {
      Build {
        $ActionName = "build"
      }
      Test {
        $ActionName = "test"
      }
      TestParallel {
        $ActionName = "test"
        $Arguments += @("--parallel")
      }
    }

    Invoke-Program "$($HostArch.ToolchainInstallRoot)\usr\bin\swift.exe" $ActionName @Arguments @AdditionalArguments
  }

  if (-not $ToBatch) {
    Write-Host -ForegroundColor Cyan "[$([DateTime]::Now.ToString("yyyy-MM-dd HH:mm:ss"))] Finished building '$Src' to '$Bin' in $($Stopwatch.Elapsed)"
    Write-Host ""
  }
}

function Build-WiXProject() {
  [CmdletBinding(PositionalBinding = $false)]
  param
  (
    [Parameter(Position = 0, Mandatory = $true)]
    [string]$FileName,
    [Parameter(Mandatory = $true)]
    [hashtable]$Arch,
    [switch]$Bundle,
    [hashtable]$Properties = @{}
  )

  $ProductVersionArg = $ProductVersion
  if (-not $Bundle) {
    # WiX v4 will accept a semantic version string for Bundles,
    # but Packages still require a purely numerical version number,
    # so trim any semantic versioning suffixes
    $ProductVersionArg = [regex]::Replace($ProductVersion, "[-+].*", "")
  }

  $Properties = $Properties.Clone()
  Add-KeyValueIfNew $Properties Configuration Release
  Add-KeyValueIfNew $Properties BaseOutputPath "$BinaryCache\$($Arch.LLVMTarget)\installer\"
  Add-KeyValueIfNew $Properties ProductArchitecture $Arch.VSName
  Add-KeyValueIfNew $Properties ProductVersion $ProductVersionArg

  $MSBuildArgs = @("$SourceCache\swift-installer-scripts\platforms\Windows\$FileName")
  $MSBuildArgs += "-noLogo"
  $MSBuildArgs += "-restore"
  $MSBuildArgs += "-maxCpuCount"
  foreach ($Property in $Properties.GetEnumerator()) {
    if ($Property.Value.Contains(" ")) {
      $MSBuildArgs += "-p:$($Property.Key)=$($Property.Value.Replace('\', '\\'))"
    } else {
      $MSBuildArgs += "-p:$($Property.Key)=$($Property.Value)"
    }
  }
  $MSBuildArgs += "-binaryLogger:$BinaryCache\$($Arch.LLVMTarget)\msi\$($Arch.VSName)-$([System.IO.Path]::GetFileNameWithoutExtension($FileName)).binlog"
  $MSBuildArgs += "-detailedSummary:False"

  Invoke-Program $msbuild @MSBuildArgs
}

# TODO(compnerd): replace this with Get-{Build,Host,Target}ProjectBinaryCache
function Get-CMarkBinaryCache($Arch) {
  return "$BinaryCache\$($Arch.LLVMTarget)\cmark-gfm-0.29.0.gfm.13"
}

function Build-CMark($Arch) {
  Build-CMakeProject `
    -Src $SourceCache\cmark `
    -Bin (Get-CMarkBinaryCache $Arch) `
    -InstallTo "$($Arch.ToolchainInstallRoot)\usr" `
    -Arch $Arch `
    -Defines @{
      BUILD_SHARED_LIBS = "YES";
      BUILD_TESTING = "NO";
      CMAKE_INSTALL_SYSTEM_RUNTIME_LIBS_SKIP = "YES";
    }
}

function Build-BuildTools($Arch) {
  Build-CMakeProject `
    -Src $SourceCache\llvm-project\llvm `
    -Bin (Get-ProjectBinaryCache $Arch BuildTools) `
    -Arch $Arch `
    -UseMSVCCompilers C,CXX `
    -BuildTargets llvm-tblgen,clang-tblgen,clang-pseudo-gen,clang-tidy-confusable-chars-gen,lldb-tblgen,llvm-config,swift-def-to-strings-converter,swift-serialize-diagnostics,swift-compatibility-symbols `
    -Defines @{
      CMAKE_CROSSCOMPILING = "NO";
      CLANG_ENABLE_LIBXML2 = "NO";
      LLDB_ENABLE_LIBXML2 = "NO";
      LLDB_ENABLE_PYTHON = "NO";
      LLDB_INCLUDE_TESTS = "NO";
      LLDB_ENABLE_SWIFT_SUPPORT = "NO";
      LLVM_ENABLE_ASSERTIONS = "NO";
      LLVM_ENABLE_LIBEDIT = "NO";
      LLVM_ENABLE_LIBXML2 = "NO";
      LLVM_ENABLE_PROJECTS = "clang;clang-tools-extra;lldb";
      LLVM_EXTERNAL_PROJECTS = "swift";
      LLVM_EXTERNAL_SWIFT_SOURCE_DIR = "$SourceCache\swift";
      SWIFT_BUILD_DYNAMIC_SDK_OVERLAY = "NO";
      SWIFT_BUILD_DYNAMIC_STDLIB = "NO";
      SWIFT_BUILD_HOST_DISPATCH = "NO";
      SWIFT_BUILD_LIBEXEC = "NO";
      SWIFT_BUILD_REGEX_PARSER_IN_COMPILER = "NO";
      SWIFT_BUILD_REMOTE_MIRROR = "NO";
      SWIFT_BUILD_SOURCEKIT = "NO";
      SWIFT_BUILD_STATIC_SDK_OVERLAY = "NO";
      SWIFT_BUILD_STATIC_STDLIB = "NO";
      SWIFT_BUILD_SWIFT_SYNTAX = "NO";
      SWIFT_ENABLE_DISPATCH = "NO";
      SWIFT_INCLUDE_APINOTES = "NO";
      SWIFT_INCLUDE_DOCS = "NO";
      SWIFT_INCLUDE_TESTS = "NO";
      "cmark-gfm_DIR" = "$($Arch.ToolchainInstallRoot)\usr\lib\cmake";
    }
}

function Write-PList {
  [CmdletBinding(PositionalBinding = $false)]
  param
  (
    [Parameter(Mandatory = $true)]
    [PSCustomObject] $Settings,
    [Parameter(Mandatory = $true)]
    [string] $Path
  )

  Invoke-Program "$(Get-PythonExecutable)" -c "import plistlib; print(str(plistlib.dumps($(($Settings | ConvertTo-JSON -Compress) -replace '"', "'")), encoding='utf-8'))" `
      -OutFile $Path
}

function Load-LitTestOverrides($Filename) {
  function Select-LitTestOverrides($Prefix) {
    $MatchingLines = Get-Content $Filename | Select-String -Pattern "`^${Prefix}.*$"
    return $MatchingLines | ForEach-Object { ($_ -replace $Prefix,"").Trim() }
  }

  $TestsToXFail = Select-LitTestOverrides "xfail"
  Write-Host "TestsToXFail=$TestsToXFail"
  if ($TestsToXFail -and $TestsToXFail.Length -ne 0) {
    $env:LIT_XFAIL = $TestsToXFail -join ";"
  }
  $TestsToSkip = Select-LitTestOverrides "skip"
  Write-Host "TestsToSkip=$TestsToSkip"
  if ($TestsToSkip -and $TestsToSkip.Length -gt 0) {
    $env:LIT_FILTER_OUT = "($($TestsToSkip -join '|'))"
  }
}

function Build-Compilers() {
  [CmdletBinding(PositionalBinding = $false)]
  param
  (
    [Parameter(Position = 0, Mandatory = $true)]
    [hashtable]$Arch,
    [switch]$TestClang = $false,
    [switch]$TestLLD = $false,
    [switch]$TestLLDB = $false,
    [switch]$TestLLVM = $false,
    [switch]$TestSwift = $false
  )

  Invoke-IsolatingEnvVars {
    $BuildTools = Join-Path -Path (Get-ProjectBinaryCache $BuildArch BuildTools) -ChildPath bin

    if ($TestClang -or $TestLLD -or $TestLLDB -or $TestLLVM -or $TestSwift) {
      $env:Path = "$(Get-CMarkBinaryCache $Arch)\src;$(Get-ProjectBinaryCache $BuildArch Compilers)\tools\swift\libdispatch-windows-$($Arch.LLVMName)-prefix\bin;$(Get-ProjectBinaryCache $BuildArch Compilers)\bin;$env:Path;$VSInstallRoot\DIA SDK\bin\$($HostArch.VSName);$UnixToolsBinDir"
      $Targets = @()
      $TestingDefines = @{
        SWIFT_BUILD_DYNAMIC_SDK_OVERLAY = "YES";
        SWIFT_BUILD_DYNAMIC_STDLIB = "YES";
        SWIFT_BUILD_REMOTE_MIRROR = "YES";
        SWIFT_NATIVE_SWIFT_TOOLS_PATH = "";
      }

      if ($TestLLVM) { $Targets += @("check-llvm") }
      if ($TestClang) { $Targets += @("check-clang") }
      if ($TestLLD) { $Targets += @("check-lld") }
      if ($TestSwift) { $Targets += @("check-swift", "SwiftCompilerPlugin") }
      if ($TestLLDB) {
        $Targets += @("check-lldb")

        # Override test filter for known issues in downstream LLDB
        Load-LitTestOverrides $PSScriptRoot/windows-llvm-lit-test-overrides.txt

        # Transitive dependency of _lldb.pyd
        $RuntimeBinaryCache = Get-ProjectBinaryCache $BuildArch Runtime
        Copy-Item $RuntimeBinaryCache\bin\swiftCore.dll "$(Get-ProjectBinaryCache $BuildArch Compilers)\lib\site-packages\lldb"

        # Runtime dependencies of repl_swift.exe
        $SwiftRTSubdir = "lib\swift\windows"
        Write-Host "Copying '$RuntimeBinaryCache\$SwiftRTSubdir\$($Arch.LLVMName)\swiftrt.obj' to '$(Get-ProjectBinaryCache $BuildArch Compilers)\$SwiftRTSubdir'"
        Copy-Item "$RuntimeBinaryCache\$SwiftRTSubdir\$($Arch.LLVMName)\swiftrt.obj" "$(Get-ProjectBinaryCache $BuildArch Compilers)\$SwiftRTSubdir"
        Write-Host "Copying '$RuntimeBinaryCache\bin\swiftCore.dll' to '$(Get-ProjectBinaryCache $BuildArch Compilers)\bin'"
        Copy-Item "$RuntimeBinaryCache\bin\swiftCore.dll" "$(Get-ProjectBinaryCache $BuildArch Compilers)\bin"

        $TestingDefines += @{
          LLDB_INCLUDE_TESTS = "YES";
          # Check for required Python modules in CMake
          LLDB_ENFORCE_STRICT_TEST_REQUIREMENTS = "YES";
          # No watchpoint support on windows: https://github.com/llvm/llvm-project/issues/24820
          LLDB_TEST_USER_ARGS = "--skip-category=watchpoint";
          # gtest sharding breaks llvm-lit's --xfail and LIT_XFAIL inputs: https://github.com/llvm/llvm-project/issues/102264
          LLVM_LIT_ARGS = "-v --no-gtest-sharding --show-xfail";
          # LLDB Unit tests link against this library
          LLVM_UNITTEST_LINK_FLAGS = "$(Get-SwiftSDK Windows)\usr\lib\swift\windows\$($Arch.LLVMName)\swiftCore.lib";
        }
      }
    } else {
      $Targets = @("distribution", "install-distribution")
      $TestingDefines = @{
        SWIFT_BUILD_DYNAMIC_SDK_OVERLAY = "NO";
        SWIFT_BUILD_DYNAMIC_STDLIB = "NO";
        SWIFT_BUILD_REMOTE_MIRROR = "NO";
        SWIFT_NATIVE_SWIFT_TOOLS_PATH = $BuildTools;
      }
    }

    $PythonRoot = "$BinaryCache\Python$($Arch.CMakeName)-$PythonVersion\tools"
    $PythonLibName = "python{0}{1}" -f ([System.Version]$PythonVersion).Major, ([System.Version]$PythonVersion).Minor

    # The STL in the latest versions of VS typically require a newer version of
    # Clang than released Swift toolchains include. If bootstrapping with an
    # older toolchain, we need to relax this requirement by defining
    # _ALLOW_COMPILER_AND_STL_VERSION_MISMATCH. Developer builds are (currently)
    # up-to-date.
    $SwiftFlags = @();
    if ([System.Version](Get-PinnedToolchainVersion) -ne [System.Version]"0.0.0") {
      $SwiftFlags += @("-Xcc", "-D_ALLOW_COMPILER_AND_STL_VERSION_MISMATCH");
    }

    # Limit the number of parallel links to avoid OOM when debug info is enabled
    $DebugOptions = @{}
    if ($DebugInfo) {
      $DebugOptions = @{ SWIFT_PARALLEL_LINK_JOBS = "4"; }
    }

    New-Item -ItemType SymbolicLink -Path "$BinaryCache\$($HostArch.LLVMTarget)\compilers" -Target "$BinaryCache\5" -ErrorAction Ignore
    Build-CMakeProject `
      -Src $SourceCache\llvm-project\llvm `
      -Bin $(Get-ProjectBinaryCache $Arch Compilers) `
      -InstallTo "$($Arch.ToolchainInstallRoot)\usr" `
      -Arch $Arch `
      -AddAndroidCMakeEnv:$Android `
      -UseMSVCCompilers C,CXX `
      -UsePinnedCompilers Swift `
      -BuildTargets $Targets `
      -CacheScript $SourceCache\swift\cmake\caches\Windows-$($Arch.LLVMName).cmake `
      -Defines ($TestingDefines + @{
        CLANG_TABLEGEN = (Join-Path -Path $BuildTools -ChildPath "clang-tblgen.exe");
        CLANG_TIDY_CONFUSABLE_CHARS_GEN = (Join-Path -Path $BuildTools -ChildPath "clang-tidy-confusable-chars-gen.exe");
        CMAKE_FIND_PACKAGE_PREFER_CONFIG = "YES";
        CMAKE_Swift_FLAGS = $SwiftFlags;
        LibXml2_DIR = "$LibraryRoot\libxml2-2.11.5\usr\lib\Windows\$($Arch.LLVMName)\cmake\libxml2-2.11.5";
        LLDB_PYTHON_EXE_RELATIVE_PATH = "python.exe";
        LLDB_PYTHON_EXT_SUFFIX = ".pyd";
        LLDB_PYTHON_RELATIVE_PATH = "lib/site-packages";
        LLDB_TABLEGEN = (Join-Path -Path $BuildTools -ChildPath "lldb-tblgen.exe");
        LLDB_TEST_MAKE = "$BinaryCache\GnuWin32Make-4.4.1\bin\make.exe";
        LLVM_CONFIG_PATH = (Join-Path -Path $BuildTools -ChildPath "llvm-config.exe");
        LLVM_ENABLE_ASSERTIONS = $(if ($Variant -eq "Asserts") { "YES" } else { "NO" })
        LLVM_EXTERNAL_SWIFT_SOURCE_DIR = "$SourceCache\swift";
        LLVM_HOST_TRIPLE = $BuildArch.LLVMTarget;
        LLVM_NATIVE_TOOL_DIR = $BuildTools;
        LLVM_TABLEGEN = (Join-Path $BuildTools -ChildPath "llvm-tblgen.exe");
        LLVM_USE_HOST_TOOLS = "NO";
        Python3_EXECUTABLE = (Get-PythonExecutable);
        Python3_INCLUDE_DIR = "$PythonRoot\include";
        Python3_LIBRARY = "$PythonRoot\libs\$PythonLibName.lib";
        Python3_ROOT_DIR = $PythonRoot;
        SWIFT_BUILD_SWIFT_SYNTAX = "YES";
        SWIFT_CLANG_LOCATION = (Get-PinnedToolchainToolsDir);
        SWIFT_ENABLE_EXPERIMENTAL_CONCURRENCY = "YES";
        SWIFT_ENABLE_EXPERIMENTAL_CXX_INTEROP = "YES";
        SWIFT_ENABLE_EXPERIMENTAL_DIFFERENTIABLE_PROGRAMMING = "YES";
        SWIFT_ENABLE_EXPERIMENTAL_DISTRIBUTED = "YES";
        SWIFT_ENABLE_EXPERIMENTAL_OBSERVATION = "YES";
        SWIFT_ENABLE_EXPERIMENTAL_STRING_PROCESSING = "YES";
        SWIFT_ENABLE_SYNCHRONIZATION = "YES";
        SWIFT_ENABLE_VOLATILE = "YES";
        SWIFT_PATH_TO_LIBDISPATCH_SOURCE = "$SourceCache\swift-corelibs-libdispatch";
        SWIFT_PATH_TO_STRING_PROCESSING_SOURCE = "$SourceCache\swift-experimental-string-processing";
        SWIFT_PATH_TO_SWIFT_SDK = (Get-PinnedToolchainSDK);
        SWIFT_PATH_TO_SWIFT_SYNTAX_SOURCE = "$SourceCache\swift-syntax";
        SWIFT_STDLIB_ASSERTIONS = "NO";
        SWIFTSYNTAX_ENABLE_ASSERTIONS = "NO";
        "cmark-gfm_DIR" = "$($Arch.ToolchainInstallRoot)\usr\lib\cmake";
      } + $DebugOptions)
  }

  $Settings = @{
    FallbackLibrarySearchPaths = @("usr/bin")
    Identifier = "${ToolchainIdentifier}"
    Version = "${ProductVersion}"
  }

  Write-PList -Settings $Settings -Path "$($Arch.ToolchainInstallRoot)\ToolchainInfo.plist"
}

# Reference: https://github.com/microsoft/mimalloc/tree/dev/bin#minject
function Build-mimalloc() {
  [CmdletBinding(PositionalBinding = $false)]
  param
  (
    [Parameter(Position = 0, Mandatory = $true)]
    [hashtable]$Arch
  )

  # TODO: migrate to the CMake build
  $MSBuildArgs = @()
  $MSBuildArgs += "-noLogo"
  $MSBuildArgs += "-maxCpuCount"

  $Properties = @{}
  Add-KeyValueIfNew $Properties Configuration Release
  Add-KeyValueIfNew $Properties OutDir "$BinaryCache\$($Arch.LLVMTarget)\mimalloc\bin\"
  Add-KeyValueIfNew $Properties Platform "$($Arch.ShortName)"

  Invoke-IsolatingEnvVars {
    Invoke-VsDevShell $Arch
    # Avoid hard-coding the VC tools version number
    $VCRedistDir = (Get-ChildItem "${env:VCToolsRedistDir}\$($HostArch.ShortName)" -Filter "Microsoft.VC*.CRT").FullName
    if ($VCRedistDir) {
      Add-KeyValueIfNew $Properties VCRedistDir "$VCRedistDir\"
    }
  }

  foreach ($Property in $Properties.GetEnumerator()) {
    if ($Property.Value.Contains(" ")) {
      $MSBuildArgs += "-p:$($Property.Key)=$($Property.Value.Replace('\', '\\'))"
    } else {
      $MSBuildArgs += "-p:$($Property.Key)=$($Property.Value)"
    }
  }

  Invoke-Program $msbuild "$SourceCache\mimalloc\ide\vs2022\mimalloc-lib.vcxproj" @MSBuildArgs "-p:IntDir=$BinaryCache\$($Arch.LLVMTarget)\mimalloc\mimalloc\"
  Invoke-Program $msbuild "$SourceCache\mimalloc\ide\vs2022\mimalloc-override-dll.vcxproj" @MSBuildArgs "-p:IntDir=$BinaryCache\$($Arch.LLVMTarget)\mimalloc\mimalloc-override-dll\"

  $HostSuffix = if ($Arch -eq $ArchX64) { "" } else { "-arm64" }
  $BuildSuffix = if ($BuildArch -eq $ArchX64) { "" } else { "-arm64" }

  foreach ($item in "mimalloc.dll", "mimalloc-redirect$HostSuffix.dll") {
    Copy-Item -Path "$BinaryCache\$($Arch.LLVMTarget)\mimalloc\bin\$item" -Destination "$($Arch.ToolchainInstallRoot)\usr\bin\"
  }

  # When cross-compiling, bundle the second mimalloc redirect dll as a workaround for
  # https://github.com/microsoft/mimalloc/issues/997
  if ($IsCrossCompiling) {
    Copy-Item -Path "$BinaryCache\$($Arch.LLVMTarget)\mimalloc\bin\mimalloc-redirect$HostSuffix.dll" -Destination "$($Arch.ToolchainInstallRoot)\usr\bin\mimalloc-redirect$BuildSuffix.dll"
  }

  # TODO: should we split this out into its own function?
  $Tools = @(
    "swift.exe",
    "swiftc.exe",
    "swift-driver.exe",
    "swift-frontend.exe",
    "clang.exe",
    "clang++.exe",
    "clang-cl.exe",
    "lld.exe",
    "lld-link.exe",
    "ld.lld.exe",
    "ld64.lld.exe"
  )
  foreach ($Tool in $Tools) {
    $Binary = [IO.Path]::Combine($Arch.ToolchainInstallRoot, "usr", "bin", $Tool)
    # Binary-patch in place
    Invoke-Program "$SourceCache\mimalloc\bin\minject$BuildSuffix" "-f" "-i" "$Binary"
    # Log the import table
    $LogFile = "$BinaryCache\$($Arch.LLVMTarget)\mimalloc\minject-log-$Tool.txt"
    $ErrorFile = "$BinaryCache\$($Arch.LLVMTarget)\mimalloc\minject-log-$Tool-error.txt"
    Invoke-Program "$SourceCache\mimalloc\bin\minject$BuildSuffix" "-l" "$Binary" -OutFile $LogFile -ErrorFile $ErrorFile
    # Verify patching
    $Found = Select-String -Path $LogFile -Pattern "mimalloc"
    if (-not $Found) {
      Get-Content $ErrorFile
      throw "Failed to patch mimalloc for $Tool"
    }
  }
}

function Build-LLVM([Platform]$Platform, $Arch) {
  Build-CMakeProject `
    -Src $SourceCache\llvm-project\llvm `
    -Bin (Get-ProjectBinaryCache $Arch LLVM) `
    -Arch $Arch `
    -Platform $Platform `
    -UseBuiltCompilers C,CXX `
    -Defines @{
      CMAKE_SYSTEM_NAME = $Platform.ToString();
      LLVM_HOST_TRIPLE = $Arch.LLVMTarget;
    }
}

function Build-Sanitizers([Platform]$Platform, $Arch) {
  $LLVMTargetCache = $(Get-ProjectBinaryCache $Arch LLVM)
  $LITVersionStr = $(Invoke-Program $(Get-PythonExecutable) "$LLVMTargetCache\bin\llvm-lit.py" --version)
  if (-not ($LITVersionStr -match "lit (\d+)\.\d+\.\d+.*")) {
    throw "Unexpected version string output from llvm-lit.py"
  }
  $LLVMVersionMajor = $Matches.1
  $InstallTo = "$($HostArch.ToolchainInstallRoot)\usr\lib\clang\$LLVMVersionMajor"
  Write-Host "Sanitizers SDK directory: $InstallTo"

  Build-CMakeProject `
    -Src $SourceCache\llvm-project\compiler-rt\lib\builtins `
    -Bin "$(Get-ProjectBinaryCache $Arch ClangBuiltins)" `
    -InstallTo $InstallTo `
    -Arch $Arch `
    -Platform $Platform `
    -UseBuiltCompilers ASM,C,CXX `
    -BuildTargets "install-compiler-rt" `
    -Defines (@{
      CMAKE_SYSTEM_NAME = $Platform.ToString();
      LLVM_DIR = "$LLVMTargetCache\lib\cmake\llvm";
      LLVM_ENABLE_PER_TARGET_RUNTIME_DIR = "YES";
      COMPILER_RT_DEFAULT_TARGET_ONLY = "YES";
    })

  Build-CMakeProject `
    -Src $SourceCache\llvm-project\compiler-rt `
    -Bin "$(Get-ProjectBinaryCache $Arch ClangRuntime)" `
    -InstallTo $InstallTo `
    -Arch $Arch `
    -Platform $Platform `
    -UseBuiltCompilers ASM,C,CXX `
    -BuildTargets "install-compiler-rt" `
    -Defines (@{
      CMAKE_SYSTEM_NAME = $Platform.ToString();
      LLVM_DIR = "$LLVMTargetCache\lib\cmake\llvm";
      LLVM_ENABLE_PER_TARGET_RUNTIME_DIR = "YES";
      COMPILER_RT_DEFAULT_TARGET_ONLY = "YES";
      COMPILER_RT_BUILD_BUILTINS = "NO";
      COMPILER_RT_BUILD_CRT = "NO";
      COMPILER_RT_BUILD_LIBFUZZER = "NO";
      COMPILER_RT_BUILD_ORC = "NO";
      COMPILER_RT_BUILD_XRAY = "NO";
      COMPILER_RT_BUILD_PROFILE = "YES";
      COMPILER_RT_BUILD_SANITIZERS = "YES";
    })
}

function Build-ZLib([Platform]$Platform, $Arch) {
  $ArchName = $Arch.LLVMName

  Build-CMakeProject `
    -Src $SourceCache\zlib `
    -Bin "$BinaryCache\$($Arch.LLVMTarget)\zlib-1.3.1" `
    -InstallTo $LibraryRoot\zlib-1.3.1\usr `
    -Arch $Arch `
    -Platform $Platform `
    -UseMSVCCompilers C `
    -Defines @{
      BUILD_SHARED_LIBS = "NO";
      CMAKE_POSITION_INDEPENDENT_CODE = "YES";
      CMAKE_SYSTEM_NAME = $Platform.ToString();
      INSTALL_BIN_DIR = "$LibraryRoot\zlib-1.3.1\usr\bin\$Platform\$ArchName";
      INSTALL_LIB_DIR = "$LibraryRoot\zlib-1.3.1\usr\lib\$Platform\$ArchName";
    }
}

function Build-XML2([Platform]$Platform, $Arch) {
  $ArchName = $Arch.LLVMName

  Build-CMakeProject `
    -Src $SourceCache\libxml2 `
    -Bin "$BinaryCache\$($Arch.LLVMTarget)\libxml2-2.11.5" `
    -InstallTo "$LibraryRoot\libxml2-2.11.5\usr" `
    -Arch $Arch `
    -Platform $Platform `
    -UseMSVCCompilers C,CXX `
    -Defines @{
      BUILD_SHARED_LIBS = "NO";
      CMAKE_INSTALL_BINDIR = "bin/$Platform/$ArchName";
      CMAKE_INSTALL_LIBDIR = "lib/$Platform/$ArchName";
      CMAKE_POSITION_INDEPENDENT_CODE = "YES";
      CMAKE_SYSTEM_NAME = $Platform.ToString();
      LIBXML2_WITH_ICONV = "NO";
      LIBXML2_WITH_ICU = "NO";
      LIBXML2_WITH_LZMA = "NO";
      LIBXML2_WITH_PYTHON = "NO";
      LIBXML2_WITH_TESTS = "NO";
      LIBXML2_WITH_THREADS = "YES";
      LIBXML2_WITH_ZLIB = "NO";
    }
}

function Build-RegsGen2($Arch) {
  Build-CMakeProject `
    -Src $SourceCache\ds2\Tools\RegsGen2 `
    -Bin (Get-ProjectBinaryCache $Arch RegsGen2) `
    -Arch $Arch `
    -BuildTargets default `
    -UseMSVCCompilers C,CXX `
    -Defines @{
      BISON_EXECUTABLE = "$(Get-BisonExecutable)";
      FLEX_EXECUTABLE = "$(Get-FlexExecutable)";
    }
}

function Build-DS2([Platform]$Platform, $Arch) {
  Build-CMakeProject `
    -Src "$SourceCache\ds2" `
    -Bin "$BinaryCache\$($Arch.LLVMTarget)\ds2" `
    -InstallTo "$(Get-PlatformRoot $Platform)\Developer\Library\ds2\usr" `
    -Arch $Arch `
    -Platform $Platform `
    -Defines @{
      CMAKE_SYSTEM_NAME = $Platform.ToString();
      DS2_REGSGEN2 = "$(Get-ProjectBinaryCache $BuildArch RegsGen2)/regsgen2.exe";
      DS2_PROGRAM_PREFIX = "$(Get-ModuleTriple $Arch)-";
      BISON_EXECUTABLE = "$(Get-BisonExecutable)";
      FLEX_EXECUTABLE = "$(Get-FlexExecutable)";
    }
}

function Build-CURL([Platform]$Platform, $Arch) {
  $ArchName = $Arch.LLVMName

  $PlatformDefines = @{}
  if ($Platform -eq "Android") {
    $PlatformDefines += @{
      HAVE_FSEEKO = "0";
    }
  }

  Build-CMakeProject `
    -Src $SourceCache\curl `
    -Bin "$BinaryCache\$($Arch.LLVMTarget)\curl-8.9.1" `
    -InstallTo "$LibraryRoot\curl-8.9.1\usr" `
    -Arch $Arch `
    -Platform $Platform `
    -UseMSVCCompilers C `
    -Defines ($PlatformDefines + @{
      BUILD_SHARED_LIBS = "NO";
      BUILD_TESTING = "NO";
      CMAKE_INSTALL_LIBDIR = "lib/$Platform/$ArchName";
      CMAKE_POSITION_INDEPENDENT_CODE = "YES";
      CMAKE_SYSTEM_NAME = $Platform.ToString();
      BUILD_CURL_EXE = "NO";
      BUILD_LIBCURL_DOCS = "NO";
      BUILD_MISC_DOCS = "NO";
      CURL_CA_BUNDLE = "none";
      CURL_CA_FALLBACK = "NO";
      CURL_CA_PATH = "none";
      CURL_BROTLI = "NO";
      CURL_DISABLE_ALTSVC = "NO";
      CURL_DISABLE_AWS = "YES";
      CURL_DISABLE_BASIC_AUTH = "NO";
      CURL_DISABLE_BEARER_AUTH = "NO";
      CURL_DISABLE_BINDLOCAL = "NO";
      CURL_DISABLE_COOKIES = "NO";
      CURL_DISABLE_DICT = "YES";
      CURL_DISABLE_DIGEST_AUTH = "NO";
      CURL_DISABLE_DOH = "NO";
      CURL_DISABLE_FILE = "YES";
      CURL_DISABLE_FORM_API = "NO";
      CURL_DISABLE_FTP = "YES";
      CURL_DISABLE_GETOPTIONS = "NO";
      CURL_DISABLE_GOPHER = "YES";
      CURL_DISABLE_HEADERS_API = "YES";
      CURL_DISABLE_HSTS = "NO";
      CURL_DISABLE_HTTP = "NO";
      CURL_DISABLE_HTTP_AUTH = "NO";
      CURL_DISABLE_IMAP = "YES";
      CURL_DISABLE_KERBEROS_AUTH = "NO";
      CURL_DISABLE_LDAP = "YES";
      CURL_DISABLE_LDAPS = "YES";
      CURL_DISABLE_MIME = "NO";
      CURL_DISABLE_MQTT = "YES";
      CURL_DISABLE_NEGOTIATE_AUTH = "NO";
      CURL_DISABLE_NETRC = "NO";
      CURL_DISABLE_NTLM = "NO";
      CURL_DISABLE_PARSEDATE = "NO";
      CURL_DISABLE_POP3 = "YES";
      CURL_DISABLE_PROGRESS_METER = "YES";
      CURL_DISABLE_PROXY = "NO";
      CURL_DISABLE_RTSP = "YES";
      CURL_DISABLE_SHUFFLE_DNS = "YES";
      CURL_DISABLE_SMB = "YES";
      CURL_DISABLE_SMTP = "YES";
      CURL_DISABLE_SOCKETPAIR = "YES";
      CURL_DISABLE_SRP = "NO";
      CURL_DISABLE_TELNET = "YES";
      CURL_DISABLE_TFTP = "YES";
      CURL_DISABLE_VERBOSE_STRINGS = "NO";
      CURL_LTO = "NO";
      CURL_USE_BEARSSL = "NO";
      CURL_USE_GNUTLS = "NO";
      CURL_USE_GSSAPI = "NO";
      CURL_USE_LIBPSL = "NO";
      CURL_USE_LIBSSH = "NO";
      CURL_USE_LIBSSH2 = "NO";
      CURL_USE_MBEDTLS = "NO";
      CURL_USE_OPENSSL = "NO";
      CURL_USE_SCHANNEL = if ($Platform -eq "Windows") { "YES" } else { "NO" };
      CURL_USE_WOLFSSL = "NO";
      CURL_WINDOWS_SSPI = if ($Platform -eq "Windows") { "YES" } else { "NO" };
      CURL_ZLIB = "YES";
      CURL_ZSTD = "NO";
      ENABLE_ARES = "NO";
      ENABLE_CURLDEBUG = "NO";
      ENABLE_CURL_MANUAL = "NO";
      ENABLE_DEBUG = "NO";
      ENABLE_IPV6 = "YES";
      ENABLE_THREADED_RESOLVER = "NO";
      ENABLE_UNICODE = "YES";
      ENABLE_UNIX_SOCKETS = "NO";
      ENABLE_WEBSOCKETS = "YES";
      HAVE_POLL_FINE = "NO";
      USE_ECH = "NO";
      USE_HTTPSRR = "NO";
      USE_IDN2 = "NO";
      USE_MSH3 = "NO";
      USE_NGHTTP2 = "NO";
      USE_NGTCP2 = "NO";
      USE_QUICHE = "NO";
      USE_OPENSSL_QUIC = "NO";
      USE_WIN32_IDN = if ($Platform -eq "Windows") { "YES" } else { "NO" };
      USE_WIN32_LARGE_FILES = if ($Platform -eq "Windows") { "YES" } else { "NO" };
      USE_WIN32_LDAP = "NO";
      ZLIB_ROOT = "$LibraryRoot\zlib-1.3.1\usr";
      ZLIB_LIBRARY = "$LibraryRoot\zlib-1.3.1\usr\lib\$Platform\$ArchName\zlibstatic.lib";
    })
}

function Build-Runtime([Platform]$Platform, $Arch) {
  $PlatformDefines = @{}
  if ($Platform -eq [Platform]::Android) {
    $PlatformDefines += @{
      LLVM_ENABLE_LIBCXX = "YES";
      SWIFT_USE_LINKER = "lld";
      # Clang[<18] doesn't provide the _Builtin_float module.
      SWIFT_BUILD_CLANG_OVERLAYS_SKIP_BUILTIN_FLOAT = "YES";
    }
  }

  Build-CMakeProject `
    -Src $SourceCache\swift `
    -Bin (Get-ProjectBinaryCache $Arch Runtime) `
    -InstallTo "$(Get-SwiftSDK $Platform)\usr" `
    -Arch $Arch `
    -Platform $Platform `
    -CacheScript $SourceCache\swift\cmake\caches\Runtime-$Platform-$($Arch.LLVMName).cmake `
    -UseBuiltCompilers C,CXX,Swift `
    -Defines ($PlatformDefines + @{
      CMAKE_Swift_COMPILER_TARGET = (Get-ModuleTriple $Arch);
      CMAKE_Swift_COMPILER_WORKS = "YES";
      CMAKE_SYSTEM_NAME = $Platform.ToString();
      LLVM_DIR = "$(Get-ProjectBinaryCache $Arch LLVM)\lib\cmake\llvm";
      SWIFT_ENABLE_EXPERIMENTAL_CONCURRENCY = "YES";
      SWIFT_ENABLE_EXPERIMENTAL_CXX_INTEROP = "YES";
      SWIFT_ENABLE_EXPERIMENTAL_DIFFERENTIABLE_PROGRAMMING = "YES";
      SWIFT_ENABLE_EXPERIMENTAL_DISTRIBUTED = "YES";
      SWIFT_ENABLE_EXPERIMENTAL_OBSERVATION = "YES";
      SWIFT_ENABLE_EXPERIMENTAL_STRING_PROCESSING = "YES";
      SWIFT_ENABLE_SYNCHRONIZATION = "YES";
      SWIFT_ENABLE_VOLATILE = "YES";
      SWIFT_NATIVE_SWIFT_TOOLS_PATH = ([IO.Path]::Combine((Get-ProjectBinaryCache $BuildArch Compilers), "bin"));
      SWIFT_PATH_TO_LIBDISPATCH_SOURCE = "$SourceCache\swift-corelibs-libdispatch";
      SWIFT_PATH_TO_STRING_PROCESSING_SOURCE = "$SourceCache\swift-experimental-string-processing";
      CMAKE_SHARED_LINKER_FLAGS = if ($Platform -eq "Windows") { @("/INCREMENTAL:NO", "/OPT:REF", "/OPT:ICF") } else { @() };
    })
}

function Test-Runtime([Platform]$Platform, $Arch) {
  if ($IsCrossCompiling) {
    throw "Swift runtime tests are not supported when cross-compiling"
  }
  if (-not (Test-Path (Get-ProjectBinaryCache $Arch Runtime))) {
    throw "Swift runtime tests are supposed to reconfigure the existing build"
  }
  $CompilersBinaryCache = Get-ProjectBinaryCache $BuildArch Compilers
  if (-not (Test-Path "$CompilersBinaryCache\bin\FileCheck.exe")) {
    # These will exist if we test any of llvm/clang/lldb/lld/swift as well
    throw "LIT test utilities not found in $CompilersBinaryCache\bin"
  }

  Invoke-IsolatingEnvVars {
    # Filter known issues when testing on Windows
    Load-LitTestOverrides $PSScriptRoot/windows-swift-android-lit-test-overrides.txt
    $env:Path = "$(Get-CMarkBinaryCache $Arch)\src;$(Get-PinnedToolchainRuntime);${env:Path};$UnixToolsBinDir"
    Build-CMakeProject `
      -Src $SourceCache\swift `
      -Bin (Get-ProjectBinaryCache $Arch Runtime) `
      -Arch $Arch `
      -Platform $Platform `
      -UseBuiltCompilers C,CXX,Swift `
      -BuildTargets check-swift-validation-only_non_executable `
      -Defines @{
        SWIFT_INCLUDE_TESTS = "YES";
        SWIFT_INCLUDE_TEST_BINARIES = "YES";
        SWIFT_BUILD_TEST_SUPPORT_MODULES = "YES";
        SWIFT_NATIVE_LLVM_TOOLS_PATH = Join-Path -Path $CompilersBinaryCache -ChildPath "bin";
        LLVM_LIT_ARGS = "-vv";
      }
  }
}

function Build-ExperimentalRuntime {
  [CmdletBinding(PositionalBinding = $false)]
  param
  (
    [Parameter(Position = 0, Mandatory = $true)]
    [Platform] $Platform,
    [Parameter(Position = 1, Mandatory = $true)]
    [hashtable] $Arch,
    [switch] $Static = $false
  )

  # TODO: remove this once the migration is completed.
  Invoke-IsolatingEnvVars {
    Invoke-VsDevShell $BuildArch

    Push-Location "${SourceCache}\swift\Runtimes"
    Start-Process -Wait -WindowStyle Hidden -FilePath cmake.exe -ArgumentList @("-P", "Resync.cmake")
    Pop-Location
  }

  Invoke-IsolatingEnvVars {
    $env:Path = "$(Get-CMarkBinaryCache $Arch)\src;$(Get-PinnedToolchainRuntime);${env:Path}"

    Build-CMakeProject `
      -Src $SourceCache\swift\Runtimes\Core `
      -Bin (Get-ProjectBinaryCache $Arch ExperimentalRuntime) `
      -InstallTo "$(Get-SwiftSDK $Platform -Identifier "${Platform}Experimental")\usr" `
      -Arch $Arch `
      -Platform $Platform `
      -UseBuiltCompilers C,CXX,Swift `
      -UseGNUDriver `
      -Defines @{
        BUILD_SHARED_LIBS = if ($Static) { "NO" } else { "YES" };
        CMAKE_FIND_PACKAGE_PREFER_CONFIG = "YES";
        CMAKE_Swift_COMPILER_TARGET = (Get-ModuleTriple $Arch);
        CMAKE_Swift_COMPILER_WORKS = "YES";
        CMAKE_STATIC_LIBRARY_PREFIX_Swift = "lib";
        CMAKE_SYSTEM_NAME = $Platform.ToString();
        dispatch_DIR = (Get-ProjectCMakeModules $Arch Dispatch);
      }
  }
}

function Write-SDKSettingsPlist([Platform]$Platform, $Arch) {
  $SDKSettings = @{
    DefaultProperties = @{
    }
  }
  if ($Platform -eq [Platform]::Windows) {
    $SDKSettings.DefaultProperties.DEFAULT_USE_RUNTIME = "MD"
  }
  Write-PList -Settings $SDKSettings -Path "$(Get-SwiftSDK $Platform)\SDKSettings.plist"

  $SDKSettings = @{
    CanonicalName = "$($Arch.LLVMTarget)"
    DisplayName = "$($Platform.ToString())"
    IsBaseSDK = "NO"
    Version = "${ProductVersion}"
    VersionMap = @{}
    DefaultProperties = @{
      PLATFORM_NAME = "$($Platform.ToString())"
      DEFAULT_COMPILER = "${ToolchainIdentifier}"
    }
  }
  if ($Platform -eq [Platform]::Windows) {
    $SDKSettings.DefaultProperties.DEFAULT_USE_RUNTIME = "MD"
  }
  $SDKSettings | ConvertTo-JSON | Out-FIle -FilePath "$(Get-SwiftSDK $Platform)\SDKSettings.json"
}

function Build-Dispatch([Platform]$Platform, $Arch) {
  Build-CMakeProject `
    -Src $SourceCache\swift-corelibs-libdispatch `
    -Bin (Get-ProjectBinaryCache $Arch Dispatch) `
    -InstallTo "$(Get-SwiftSDK $Platform)\usr" `
    -Arch $Arch `
    -Platform $Platform `
    -SwiftSDK (Get-SwiftSDK $Platform) `
    -UseBuiltCompilers C,CXX,Swift `
    -Defines @{
      ENABLE_SWIFT = "YES";
    }
}

function Test-Dispatch {
  Invoke-IsolatingEnvVars {
    $env:CTEST_OUTPUT_ON_FAILURE = "YES"

    Build-CMakeProject `
      -Src $SourceCache\swift-corelibs-libdispatch `
      -Bin (Get-ProjectBinaryCache $BuildArch Dispatch) `
      -Arch $BuildArch `
      -Platform Windows `
      -SwiftSDK (Get-SwiftSDK Windows) `
      -BuildTargets default,ExperimentalTest `
      -UseBuiltCompilers C,CXX,Swift `
      -Defines @{
        ENABLE_SWIFT = "YES";
      }
  }
}

function Build-Foundation {
  [CmdletBinding(PositionalBinding = $false)]
  param
  (
    [Parameter(Position = 0, Mandatory = $true)]
    [Platform] $Platform,
    [Parameter(Position = 1, Mandatory = $true)]
    [hashtable] $Arch,
    [switch] $Static = $false
  )

  $FoundationBinaryCache = if ($Static) {
    Get-ProjectBinaryCache $Arch StaticFoundation
  } else {
    Get-ProjectBinaryCache $Arch DynamicFoundation
  }

  Build-CMakeProject `
    -Src $SourceCache\swift-corelibs-foundation `
    -Bin $FoundationBinaryCache `
    -InstallTo $(if ($Static) { "$(Get-SwiftSDK $Platform -Identifier "${Platform}Experimental")\usr" } else { "$(Get-SwiftSDK $Platform)\usr" }) `
    -Arch $Arch `
    -Platform $Platform `
    -UseBuiltCompilers ASM,C,CXX,Swift `
    -SwiftSDK (Get-SwiftSDK $Platform) `
    -Defines @{
      BUILD_SHARED_LIBS = if ($Static) { "NO" } else { "YES" };
      CMAKE_FIND_PACKAGE_PREFER_CONFIG = "YES";
      CMAKE_NINJA_FORCE_RESPONSE_FILE = "YES";
      CMAKE_STATIC_LIBRARY_PREFIX_Swift = "lib";
      ENABLE_TESTING = "NO";
      FOUNDATION_BUILD_TOOLS = if ($Platform -eq "Windows") { "YES" } else { "NO" };
      CURL_DIR = "$LibraryRoot\curl-8.9.1\usr\lib\$Platform\$($Arch.LLVMName)\cmake\CURL";
      LibXml2_DIR = "$LibraryRoot\libxml2-2.11.5\usr\lib\$Platform\$($Arch.LLVMName)\cmake\libxml2-2.11.5";
      ZLIB_LIBRARY = if ($Platform -eq "Windows") {
        "$LibraryRoot\zlib-1.3.1\usr\lib\$Platform\$($Arch.LLVMName)\zlibstatic.lib"
      } else {
        "$LibraryRoot\zlib-1.3.1\usr\lib\$Platform\$($Arch.LLVMName)\libz.a"
      };
      ZLIB_INCLUDE_DIR = "$LibraryRoot\zlib-1.3.1\usr\include";
      dispatch_DIR = (Get-ProjectCMakeModules $Arch Dispatch);
      SwiftSyntax_DIR = (Get-ProjectBinaryCache $HostArch Compilers);
      _SwiftFoundation_SourceDIR = "$SourceCache\swift-foundation";
      _SwiftFoundationICU_SourceDIR = "$SourceCache\swift-foundation-icu";
      _SwiftCollections_SourceDIR = "$SourceCache\swift-collections";
      SwiftFoundation_MACRO = "$(Get-ProjectBinaryCache $BuildArch FoundationMacros)\bin"
    }
}

function Test-Foundation {
  # Foundation tests build via swiftpm rather than CMake
  Build-SPMProject `
    -Action Test `
    -Src $SourceCache\swift-foundation `
    -Bin "$BinaryCache\$($BuildArch.LLVMTarget)\CoreFoundationTests" `
    -Arch $BuildArch

  Invoke-IsolatingEnvVars {
    $env:DISPATCH_INCLUDE_PATH="$(Get-SwiftSDK Windows)/usr/include"
    $env:LIBXML_LIBRARY_PATH="$LibraryRoot/libxml2-2.11.5/usr/lib/windows/$($BuildArch.LLVMName)"
    $env:LIBXML_INCLUDE_PATH="$LibraryRoot/libxml2-2.11.5/usr/include/libxml2"
    $env:ZLIB_LIBRARY_PATH="$LibraryRoot/zlib-1.3.1/usr/lib/windows/$($BuildArch.LLVMName)"
    $env:CURL_LIBRARY_PATH="$LibraryRoot/curl-8.9.1/usr/lib/windows/$($BuildArch.LLVMName)"
    $env:CURL_INCLUDE_PATH="$LibraryRoot/curl-8.9.1/usr/include"
    Build-SPMProject `
      -Action Test `
      -Src $SourceCache\swift-corelibs-foundation `
      -Bin "$BinaryCache\$($BuildArch.LLVMTarget)\FoundationTests" `
      -Arch $BuildArch `
      -Configuration $FoundationTestConfiguration
  }
}

function Build-FoundationMacros() {
  [CmdletBinding(PositionalBinding = $false)]
  param
  (
    [Parameter(Position = 0, Mandatory = $true)]
    [Platform]$Platform,
    [Parameter(Position = 1, Mandatory = $true)]
    [hashtable]$Arch
  )

  $SwiftSyntaxDir = (Get-ProjectCMakeModules $Arch Compilers)
  if (-not (Test-Path $SwiftSyntaxDir)) {
    throw "The swift-syntax from the compiler build for $Platform $Arch.ShortName isn't available"
  }

  Build-CMakeProject `
    -Src $SourceCache\swift-foundation\Sources\FoundationMacros `
    -Bin (Get-ProjectBinaryCache $Arch FoundationMacros) `
    -InstallTo "$($Arch.ToolchainInstallRoot)\usr" `
    -Arch $Arch `
    -Platform $Platform `
    -UseBuiltCompilers Swift `
    -SwiftSDK (Get-SwiftSDK $Platform) `
    -Defines @{
      SwiftSyntax_DIR = $SwiftSyntaxDir;
    }
}

function Build-XCTest([Platform]$Platform, $Arch) {
  Build-CMakeProject `
    -Src $SourceCache\swift-corelibs-xctest `
    -Bin $(Get-ProjectBinaryCache $Arch XCTest) `
    -InstallTo "$([IO.Path]::Combine((Get-PlatformRoot $Platform), "Developer", "Library", "XCTest-development", "usr"))" `
    -Arch $Arch `
    -Platform $Platform `
    -UseBuiltCompilers Swift `
    -SwiftSDK (Get-SwiftSDK $Platform) `
    -Defines @{
      BUILD_SHARED_LIBS = "YES";
      CMAKE_BUILD_WITH_INSTALL_RPATH = "YES";
      CMAKE_INSTALL_BINDIR = $Arch.BinaryDir;
      ENABLE_TESTING = "NO";
      dispatch_DIR = $(Get-ProjectCMakeModules $Arch Dispatch);
      Foundation_DIR = $(Get-ProjectCMakeModules $Arch DynamicFoundation);
      XCTest_INSTALL_NESTED_SUBDIR = "YES";
    }
}

function Test-XCTest {
  Invoke-IsolatingEnvVars {
    $env:Path = "$(Get-ProjectBinaryCache $BuildArch XCTest);$(Get-ProjectBinaryCache $BuildArch DynamicFoundation)\bin;$(Get-ProjectBinaryCache $BuildArch Dispatch);$(Get-ProjectBinaryCache $BuildArch Runtime)\bin;${env:Path};$UnixToolsBinDir"

    Build-CMakeProject `
      -Src $SourceCache\swift-corelibs-xctest `
      -Bin (Get-ProjectBinaryCache $BuildArch XCTest) `
      -Arch $BuildArch `
      -Platform Windows `
      -UseBuiltCompilers Swift `
      -BuildTargets default,check-xctest `
      -Defines @{
        CMAKE_BUILD_WITH_INSTALL_RPATH = "YES";
        ENABLE_TESTING = "YES";
        dispatch_DIR = $(Get-ProjectCMakeModules $BuildArch Dispatch);
        Foundation_DIR = $(Get-ProjectCMakeModules $BuildArch DynamicFoundation);
        LLVM_DIR = "$(Get-ProjectBinaryCache $BuildArch LLVM)\lib\cmake\llvm";
        XCTEST_PATH_TO_FOUNDATION_BUILD = $(Get-ProjectBinaryCache $BuildArch DynamicFoundation);
        XCTEST_PATH_TO_LIBDISPATCH_BUILD = $(Get-ProjectBinaryCache $BuildArch Dispatch);
        XCTEST_PATH_TO_LIBDISPATCH_SOURCE = "$SourceCache\swift-corelibs-libdispatch";
      }
  }
}

function Build-Testing([Platform]$Platform, $Arch) {
  Build-CMakeProject `
    -Src $SourceCache\swift-testing `
    -Bin (Get-ProjectBinaryCache $Arch Testing) `
    -InstallTo "$([IO.Path]::Combine((Get-PlatformRoot $Platform), "Developer", "Library", "Testing-development", "usr"))" `
    -Arch $Arch `
    -Platform $Platform `
    -UseBuiltCompilers C,CXX,Swift `
    -SwiftSDK (Get-SwiftSDK $Platform) `
    -Defines @{
      BUILD_SHARED_LIBS = "YES";
      CMAKE_BUILD_WITH_INSTALL_RPATH = "YES";
      CMAKE_INSTALL_BINDIR = $Arch.BinaryDir;
      dispatch_DIR = (Get-ProjectCMakeModules $Arch Dispatch);
      Foundation_DIR = (Get-ProjectCMakeModules $Arch DynamicFoundation);
      SwiftSyntax_DIR = (Get-ProjectBinaryCache $HostArch Compilers);
      SwiftTesting_MACRO = "$(Get-ProjectBinaryCache $BuildArch TestingMacros)\TestingMacros.dll";
      SwiftTesting_INSTALL_NESTED_SUBDIR = "YES";
    }
}

function Test-Testing {
  throw "testing Testing is not supported"
}

function Write-PlatformInfoPlist([Platform] $Platform) {
  $Settings = @{
    DefaultProperties = @{
      SWIFT_TESTING_VERSION = "development"
      XCTEST_VERSION = "development"
    }
  }
  if ($Platform -eq [Platform]::Windows) {
    $Settings.DefaultProperties.SWIFTC_FLAGS = @( "-use-ld=lld" )
  }

  Write-PList -Settings $Settings -Path "$(Get-PlatformRoot $Platform)\Info.plist"
}

# Copies files installed by CMake from the arch-specific platform root,
# where they follow the layout expected by the installer,
# to the final platform root, following the installer layout.
function Install-Platform([Platform]$Platform, $Archs) {
  # Copy SDK header files
  foreach ($Module in ("Block", "dispatch", "os", "_foundation_unicode", "_FoundationCShims")) {
    $ModuleDirectory = "$(Get-SwiftSDK $Platform)\usr\lib\swift\$Module"
    if (Test-Path $ModuleDirectory) {
      Move-Directory $ModuleDirectory "$(Get-SwiftSDK $Platform)\usr\include\"
    }
  }

  # Copy files from the arch subdirectory, including "*.swiftmodule" which need restructuring
  foreach ($Arch in $Archs) {
    $PlatformResources = "$(Get-SwiftSDK $Platform)\usr\lib\swift\$($Platform.ToString().ToLowerInvariant())"
    Get-ChildItem -Recurse "$PlatformResources\$($Arch.LLVMName)" | ForEach-Object {
      if (".swiftmodule", ".swiftdoc", ".swiftinterface" -contains $_.Extension) {
        Copy-File $_.FullName "$PlatformResources\$($_.BaseName).swiftmodule\$(Get-ModuleTriple $Arch)$($_.Extension)"
      }
    }
  }
}

function Build-SQLite($Arch) {
  Build-CMakeProject `
    -Src $SourceCache\swift-toolchain-sqlite `
    -Bin "$BinaryCache\$($Arch.LLVMTarget)\sqlite-3.46.0" `
    -InstallTo $LibraryRoot\sqlite-3.46.0\usr `
    -Arch $Arch `
    -UseMSVCCompilers C `
    -Defines @{
      BUILD_SHARED_LIBS = "NO";
    }
}

function Build-System($Arch) {
  Build-CMakeProject `
    -Src $SourceCache\swift-system `
    -Bin (Get-ProjectBinaryCache $Arch System) `
    -Arch $Arch `
    -Platform Windows `
    -UseBuiltCompilers C,Swift `
    -SwiftSDK (Get-SwiftSDK Windows) `
    -BuildTargets default `
    -Defines @{
      BUILD_SHARED_LIBS = "NO";
      CMAKE_STATIC_LIBRARY_PREFIX_Swift = "lib";
    }
}

function Build-Build($Arch) {
  # Use lld to workaround the ARM64 LNK1322 issue: https://github.com/swiftlang/swift/issues/79740
  # FIXME(hjyamauchi) Have a real fix
  $ArchSpecificOptions = if ($Arch -eq $ArchARM64) { @{ CMAKE_Swift_FLAGS = "-use-ld=lld-link"; } } else { @{} }

  Build-CMakeProject `
    -Src $SourceCache\swift-build `
    -Bin (Get-ProjectBinaryCache $Arch Build) `
    -InstallTo "$($Arch.ToolchainInstallRoot)\usr" `
    -Arch $Arch `
    -Platform Windows `
    -UseBuiltCompilers C,CXX,Swift `
    -SwiftSDK (Get-SwiftSDK Windows) `
    -Defines (@{
      BUILD_SHARED_LIBS = "YES";
      CMAKE_STATIC_LIBRARY_PREFIX_Swift = "lib";
      ArgumentParser_DIR = (Get-ProjectCMakeModules $Arch ArgumentParser);
      LLBuild_DIR = (Get-ProjectCMakeModules $Arch LLBuild);
      SwiftDriver_DIR = (Get-ProjectCMakeModules $Arch Driver);
      SwiftSystem_DIR = (Get-ProjectCMakeModules $Arch System);
      TSC_DIR = (Get-ProjectCMakeModules $Arch ToolsSupportCore);
      SQLite3_INCLUDE_DIR = "$LibraryRoot\sqlite-3.46.0\usr\include";
      SQLite3_LIBRARY = "$LibraryRoot\sqlite-3.46.0\usr\lib\SQLite3.lib";
    } + $ArchSpecificOptions)
}

function Build-ToolsSupportCore($Arch) {
  Build-CMakeProject `
    -Src $SourceCache\swift-tools-support-core `
    -Bin (Get-ProjectBinaryCache $Arch ToolsSupportCore) `
    -InstallTo "$($Arch.ToolchainInstallRoot)\usr" `
    -Arch $Arch `
    -Platform Windows `
    -UseBuiltCompilers C,Swift `
    -SwiftSDK (Get-SwiftSDK Windows) `
    -Defines @{
      BUILD_SHARED_LIBS = "YES";
      CMAKE_STATIC_LIBRARY_PREFIX_Swift = "lib";
    }
}

function Build-LLBuild($Arch) {
  Build-CMakeProject `
    -Src $SourceCache\llbuild `
    -Bin (Get-ProjectBinaryCache $Arch LLBuild) `
    -InstallTo "$($Arch.ToolchainInstallRoot)\usr" `
    -Arch $Arch `
    -Platform Windows `
    -UseMSVCCompilers CXX `
    -UseBuiltCompilers Swift `
    -SwiftSDK (Get-SwiftSDK Windows) `
    -Defines @{
      BUILD_SHARED_LIBS = "YES";
      LLBUILD_SUPPORT_BINDINGS = "Swift";
      SQLite3_INCLUDE_DIR = "$LibraryRoot\sqlite-3.46.0\usr\include";
      SQLite3_LIBRARY = "$LibraryRoot\sqlite-3.46.0\usr\lib\SQLite3.lib";
    }
}

function Test-LLBuild {
  # Build additional llvm executables needed by tests
  Invoke-IsolatingEnvVars {
    Invoke-VsDevShell $BuildArch
    Invoke-Program ninja.exe -C (Get-ProjectBinaryCache $BuildArch BuildTools) FileCheck not
  }

  Invoke-IsolatingEnvVars {
    $env:Path = "$env:Path;$UnixToolsBinDir"
    $env:AR = ([IO.Path]::Combine((Get-ProjectBinaryCache $BuildArch Compilers), "bin", "llvm-ar.exe"))
    $env:CLANG = ([IO.Path]::Combine((Get-ProjectBinaryCache $BuildArch Compilers), "bin", "clang.exe"))

    Build-CMakeProject `
      -Src $SourceCache\llbuild `
      -Bin (Get-ProjectBinaryCache $BuildArch LLBuild) `
      -Arch $BuildArch `
      -Platform Windows `
      -UseMSVCCompilers CXX `
      -UseBuiltCompilers Swift `
      -SwiftSDK (Get-SwiftSDK Windows) `
      -BuildTargets default,test-llbuild `
      -Defines = @{
        BUILD_SHARED_LIBS = "YES";
        FILECHECK_EXECUTABLE = ([IO.Path]::Combine((Get-ProjectBinaryCache $BuildArch BuildTools), "bin", "FileCheck.exe"));
        LIT_EXECUTABLE = "$SourceCache\llvm-project\llvm\utils\lit\lit.py";
        LLBUILD_SUPPORT_BINDINGS = "Swift";
        SQLite3_INCLUDE_DIR = "$LibraryRoot\sqlite-3.46.0\usr\include";
        SQLite3_LIBRARY = "$LibraryRoot\sqlite-3.46.0\usr\lib\SQLite3.lib";
      }
  }
}

function Build-ArgumentParser($Arch) {
  Build-CMakeProject `
    -Src $SourceCache\swift-argument-parser `
    -Bin (Get-ProjectBinaryCache $Arch ArgumentParser) `
    -InstallTo "$($Arch.ToolchainInstallRoot)\usr" `
    -Arch $Arch `
    -Platform Windows `
    -UseBuiltCompilers Swift `
    -SwiftSDK (Get-SwiftSDK Windows) `
    -Defines @{
      BUILD_SHARED_LIBS = "YES";
      BUILD_TESTING = "NO";
      CMAKE_STATIC_LIBRARY_PREFIX_Swift = "lib";
    }
}

function Build-Driver($Arch) {
  Build-CMakeProject `
    -Src $SourceCache\swift-driver `
    -Bin (Get-ProjectBinaryCache $Arch Driver) `
    -InstallTo "$($Arch.ToolchainInstallRoot)\usr" `
    -Arch $Arch `
    -Platform Windows `
    -UseBuiltCompilers C,CXX,Swift `
    -SwiftSDK (Get-SwiftSDK Windows) `
    -Defines @{
      BUILD_SHARED_LIBS = "YES";
      CMAKE_STATIC_LIBRARY_PREFIX_Swift = "lib";
      TSC_DIR = (Get-ProjectCMakeModules $Arch ToolsSupportCore);
      LLBuild_DIR = (Get-ProjectCMakeModules $Arch LLBuild);
      ArgumentParser_DIR = (Get-ProjectCMakeModules $Arch ArgumentParser);
      SQLite3_INCLUDE_DIR = "$LibraryRoot\sqlite-3.46.0\usr\include";
      SQLite3_LIBRARY = "$LibraryRoot\sqlite-3.46.0\usr\lib\SQLite3.lib";
      SWIFT_DRIVER_BUILD_TOOLS = "YES";
      LLVM_DIR = "$(Get-ProjectBinaryCache $Arch Compilers)\lib\cmake\llvm";
      Clang_DIR = "$(Get-ProjectBinaryCache $Arch Compilers)\lib\cmake\clang";
      Swift_DIR = "$(Get-ProjectBinaryCache $Arch Compilers)\tools\swift\lib\cmake\swift";
    }
}

function Build-Crypto($Arch) {
  Build-CMakeProject `
    -Src $SourceCache\swift-crypto `
    -Bin (Get-ProjectBinaryCache $Arch Crypto) `
    -Arch $Arch `
    -Platform Windows `
    -UseBuiltCompilers Swift `
    -SwiftSDK (Get-SwiftSDK Windows) `
    -BuildTargets default `
    -Defines @{
      BUILD_SHARED_LIBS = "NO";
      CMAKE_STATIC_LIBRARY_PREFIX_Swift = "lib";
    }
}

function Build-Collections($Arch) {
  Build-CMakeProject `
    -Src $SourceCache\swift-collections `
    -Bin (Get-ProjectBinaryCache $Arch Collections) `
    -InstallTo "$($Arch.ToolchainInstallRoot)\usr" `
    -Arch $Arch `
    -Platform Windows `
    -UseBuiltCompilers C,Swift `
    -SwiftSDK (Get-SwiftSDK Windows) `
    -Defines @{
      BUILD_SHARED_LIBS = "YES";
      CMAKE_STATIC_LIBRARY_PREFIX_Swift = "lib";
    }
}

function Build-ASN1($Arch) {
  Build-CMakeProject `
    -Src $SourceCache\swift-asn1 `
    -Bin (Get-ProjectBinaryCache $Arch ASN1) `
    -Arch $Arch `
    -UseBuiltCompilers Swift `
    -SwiftSDK (Get-SwiftSDK Windows) `
    -BuildTargets default `
    -Defines @{
      BUILD_SHARED_LIBS = "NO";
      CMAKE_STATIC_LIBRARY_PREFIX_Swift = "lib";
    }
}

function Build-Certificates($Arch) {
  Build-CMakeProject `
    -Src $SourceCache\swift-certificates `
    -Bin (Get-ProjectBinaryCache $Arch Certificates) `
    -Arch $Arch `
    -Platform Windows `
    -UseBuiltCompilers Swift `
    -SwiftSDK (Get-SwiftSDK Windows) `
    -BuildTargets default `
    -Defines @{
      BUILD_SHARED_LIBS = "NO";
      CMAKE_STATIC_LIBRARY_PREFIX_Swift = "lib";
      SwiftCrypto_DIR = (Get-ProjectCMakeModules $Arch Crypto);
      SwiftASN1_DIR = (Get-ProjectCMakeModules $Arch ASN1);
    }
}

function Build-PackageManager($Arch) {
  $SrcDir = if (Test-Path -Path "$SourceCache\swift-package-manager" -PathType Container) {
    "$SourceCache\swift-package-manager"
  } else {
    "$SourceCache\swiftpm"
  }

  Build-CMakeProject `
    -Src $SrcDir `
    -Bin (Get-ProjectBinaryCache $Arch PackageManager) `
    -InstallTo "$($Arch.ToolchainInstallRoot)\usr" `
    -Arch $Arch `
    -Platform Windows `
    -UseBuiltCompilers C,Swift `
    -SwiftSDK (Get-SwiftSDK Windows) `
    -Defines @{
      BUILD_SHARED_LIBS = "YES";
      CMAKE_Swift_FLAGS = @("-DCRYPTO_v2");
      CMAKE_STATIC_LIBRARY_PREFIX_Swift = "lib";
      SwiftSystem_DIR = (Get-ProjectCMakeModules $Arch System);
      TSC_DIR = (Get-ProjectCMakeModules $Arch ToolsSupportCore);
      LLBuild_DIR = (Get-ProjectCMakeModules $Arch LLBuild);
      ArgumentParser_DIR = (Get-ProjectCMakeModules $Arch ArgumentParser);
      SwiftDriver_DIR = (Get-ProjectCMakeModules $Arch Driver);
      SwiftCrypto_DIR = (Get-ProjectCMakeModules $Arch Crypto);
      SwiftCollections_DIR = (Get-ProjectCMakeModules $Arch Collections);
      SwiftASN1_DIR = (Get-ProjectCMakeModules $Arch ASN1);
      SwiftCertificates_DIR = (Get-ProjectCMakeModules $Arch Certificates);
      SwiftSyntax_DIR = (Get-ProjectCMakeModules $Arch Compilers);
      SQLite3_INCLUDE_DIR = "$LibraryRoot\sqlite-3.46.0\usr\include";
      SQLite3_LIBRARY = "$LibraryRoot\sqlite-3.46.0\usr\lib\SQLite3.lib";
    }
}

function Build-Markdown($Arch) {
  Build-CMakeProject `
    -Src $SourceCache\swift-markdown `
    -Bin (Get-ProjectBinaryCache $Arch Markdown) `
    -InstallTo "$($Arch.ToolchainInstallRoot)\usr" `
    -Arch $Arch `
    -Platform Windows `
    -UseBuiltCompilers C,Swift `
    -SwiftSDK (Get-SwiftSDK Windows) `
    -Defines @{
      BUILD_SHARED_LIBS = "NO";
      CMAKE_STATIC_LIBRARY_PREFIX_Swift = "lib";
      ArgumentParser_DIR = (Get-ProjectCMakeModules $Arch ArgumentParser);
      "cmark-gfm_DIR" = "$($Arch.ToolchainInstallRoot)\usr\lib\cmake";
    }
}

function Build-Format($Arch) {
  Build-CMakeProject `
    -Src $SourceCache\swift-format `
    -Bin (Get-ProjectBinaryCache $Arch Format) `
    -InstallTo "$($Arch.ToolchainInstallRoot)\usr" `
    -Arch $Arch `
    -Platform Windows `
    -UseMSVCCompilers C `
    -UseBuiltCompilers Swift `
    -SwiftSDK (Get-SwiftSDK Windows) `
    -Defines @{
      BUILD_SHARED_LIBS = "YES";
      ArgumentParser_DIR = (Get-ProjectCMakeModules $Arch ArgumentParser);
      SwiftSyntax_DIR = (Get-ProjectCMakeModules $Arch Compilers);
      SwiftMarkdown_DIR = (Get-ProjectCMakeModules $Arch Markdown);
      "cmark-gfm_DIR" = "$($Arch.ToolchainInstallRoot)\usr\lib\cmake";
    }
}

function Test-Format {
  $SwiftPMArguments = @(
    # swift-syntax
    "-Xswiftc", "-I$(Get-ProjectBinaryCache $BuildArch Compilers)\lib\swift\host",
    "-Xswiftc", "-L$(Get-ProjectBinaryCache $BuildArch Compilers)\lib\swift\host",
    # swift-argument-parser
    "-Xswiftc", "-I$(Get-ProjectBinaryCache $BuildArch ArgumentParser)\swift",
    "-Xlinker", "-L$(Get-ProjectBinaryCache $BuildArch ArgumentParser)\lib",
    # swift-cmark
    "-Xswiftc", "-I$SourceCache\cmark\src\include",
    "-Xswiftc", "-I$SourceCache\cmark\extensions\include",
    "-Xlinker", "-I$SourceCache\cmark\extensions\include",
    "-Xlinker", "$(Get-CMarkBinaryCache $HostArch)\src\cmark-gfm.lib",
    "-Xlinker", "$(Get-CMarkBinaryCache $HostArch)\extensions\cmark-gfm-extensions.lib",
    # swift-markdown
    "-Xlinker", "$(Get-ProjectBinaryCache $BuildArch Markdown)\lib\CAtomic.lib",
    "-Xswiftc", "-I$SourceCache\swift-markdown\Sources\CAtomic\include",
    "-Xswiftc", "-I$(Get-ProjectBinaryCache $BuildArch Markdown)\swift",
    "-Xlinker", "-L$(Get-ProjectBinaryCache $BuildArch Markdown)\lib",
    # swift-format
    "-Xswiftc", "-I$(Get-ProjectBinaryCache $BuildArch Format)\swift",
    "-Xlinker", "-L$(Get-ProjectBinaryCache $BuildArch Format)\lib"
  )

  Invoke-IsolatingEnvVars {
    $env:SWIFTFORMAT_BUILD_ONLY_TESTS=1
    # Testing swift-format is faster in serial mode than in parallel mode, probably because parallel test execution
    # launches a process for every test class and the process launching overhead on Windows is greater than any
    # gains from parallel test execution.
    Build-SPMProject `
      -Action Test `
      -Src "$SourceCache\swift-format" `
      -Bin "$BinaryCache\$($HostArch.LLVMTarget)\FormatTests" `
      -Arch $BuildArch `
      @SwiftPMArguments
  }
}

function Build-LMDB($Arch) {
  Build-CMakeProject `
    -Src $SourceCache\swift-lmdb `
    -Bin (Get-ProjectBinaryCache $Arch LMDB) `
    -Arch $Arch `
    -UseMSVCCompilers C `
    -BuildTargets default
}

function Build-IndexStoreDB($Arch) {
  Build-CMakeProject `
    -Src $SourceCache\indexstore-db `
    -Bin (Get-ProjectBinaryCache $Arch IndexStoreDB) `
    -Arch $Arch `
    -Platform Windows `
    -UseBuiltCompilers C,CXX,Swift `
    -SwiftSDK (Get-SwiftSDK Windows) `
    -BuildTargets default `
    -Defines @{
      BUILD_SHARED_LIBS = "NO";
      CMAKE_STATIC_LIBRARY_PREFIX_Swift = "lib";
      CMAKE_C_FLAGS = @("-I$(Get-SwiftSDK Windows)\usr\include", "-I$(Get-SwiftSDK Windows)\usr\include\Block");
      CMAKE_CXX_FLAGS = @("-I$(Get-SwiftSDK Windows)\usr\include", "-I$(Get-SwiftSDK Windows)\usr\include\Block");
      LMDB_DIR = (Get-ProjectCMakeModules $Arch LMDB);
    }
}

function Build-SourceKitLSP($Arch) {
  Build-CMakeProject `
    -Src $SourceCache\sourcekit-lsp `
    -Bin (Get-ProjectBinaryCache $Arch SourceKitLSP) `
    -InstallTo "$($Arch.ToolchainInstallRoot)\usr" `
    -Arch $Arch `
    -Platform Windows `
    -UseBuiltCompilers C,Swift `
    -SwiftSDK (Get-SwiftSDK Windows) `
    -Defines @{
      CMAKE_STATIC_LIBRARY_PREFIX_Swift = "lib";
      SwiftSyntax_DIR = (Get-ProjectCMakeModules $Arch Compilers);
      TSC_DIR = (Get-ProjectCMakeModules $Arch ToolsSupportCore);
      LLBuild_DIR = (Get-ProjectCMakeModules $Arch LLBuild);
      ArgumentParser_DIR = (Get-ProjectCMakeModules $Arch ArgumentParser);
      SwiftCrypto_DIR = (Get-ProjectCMakeModules $Arch Crypto);
      SwiftCollections_DIR = (Get-ProjectCMakeModules $Arch Collections);
      SwiftPM_DIR = (Get-ProjectCMakeModules $Arch PackageManager);
      LMDB_DIR = (Get-ProjectCMakeModules $Arch LMDB);
      IndexStoreDB_DIR = (Get-ProjectCMakeModules $Arch IndexStoreDB);
    }
}

function Test-SourceKitLSP {
  $SwiftPMArguments = @(
    # dispatch
    "-Xcc", "-I$SourceCache\swift-corelibs-libdispatch",
    "-Xcc", "-I$SourceCache\swift-corelibs-libdispatch\src\BlocksRuntime",
    # swift-syntax
    "-Xswiftc", "-I$(Get-ProjectBinaryCache $BuildArch Compilers)\lib\swift\host",
    "-Xswiftc", "-L$(Get-ProjectBinaryCache $BuildArch Compilers)\lib\swift\host",
    # swift-cmark
    "-Xswiftc", "-I$SourceCache\cmark\src\include",
    "-Xswiftc", "-I$SourceCache\cmark\extensions\include",
    "-Xlinker", "-I$SourceCache\cmark\extensions\include",
    "-Xlinker", "$(Get-CMarkBinaryCache $HostArch)\src\cmark-gfm.lib",
    "-Xlinker", "$(Get-CMarkBinaryCache $HostArch)\extensions\cmark-gfm-extensions.lib",
    # swift-system
    "-Xswiftc", "-I$SourceCache\swift-system\Sources\CSystem\include",
    "-Xswiftc", "-I$(Get-ProjectBinaryCache $BuildArch System)\swift",
    "-Xlinker", "-L$(Get-ProjectBinaryCache $BuildArch System)\lib",
    # swift-tools-support-core
    "-Xswiftc", "-I$(Get-ProjectBinaryCache $BuildArch ToolsSupportCore)\swift",
    "-Xlinker", "-L$(Get-ProjectBinaryCache $BuildArch ToolsSupportCore)\lib",
    # swift-llbuild
    "-Xswiftc", "-I$SourceCache\llbuild\products\libllbuild\include",
    "-Xswiftc", "-I$(Get-ProjectBinaryCache $BuildArch LLBuild)\products\llbuildSwift",
    "-Xlinker", "-L$(Get-ProjectBinaryCache $BuildArch LLBuild)\lib",
    # swift-argument-parser
    "-Xswiftc", "-I$(Get-ProjectBinaryCache $BuildArch ArgumentParser)\swift",
    "-Xlinker", "-L$(Get-ProjectBinaryCache $BuildArch ArgumentParser)\lib",
    # swift-crypto
    "-Xswiftc", "-I$(Get-ProjectBinaryCache $BuildArch Crypto)\swift",
    "-Xlinker", "-L$(Get-ProjectBinaryCache $BuildArch Crypto)\lib",
    "-Xlinker", "$(Get-ProjectBinaryCache $BuildArch Crypto)\lib\CCryptoBoringSSL.lib",
    # swift-package-manager
    "-Xswiftc", "-I$(Get-ProjectBinaryCache $BuildArch PackageManager)\swift",
    "-Xlinker", "-L$(Get-ProjectBinaryCache $BuildArch PackageManager)\lib",
    # swift-markdown
    "-Xswiftc", "-I$SourceCache\swift-markdown\Sources\CAtomic\inclde",
    "-Xlinker", "$(Get-ProjectBinaryCache $BuildArch Markdown)\lib\CAtomic.lib",
    "-Xswiftc", "-I$(Get-ProjectBinaryCache $BuildArch Markdown)\swift",
    "-Xlinker", "-L$(Get-ProjectBinaryCache $BuildArch Markdown)\lib",
    # swift-format
    "-Xswiftc", "-I$(Get-ProjectBinaryCache $BuildArch Format)\swift",
    "-Xlinker", "-L$(Get-ProjectBinaryCache $BuildArch Format)\lib",
    # indexstore-db
    "-Xswiftc", "-I$(Get-ProjectBinaryCache $BuildArch IndexStoreDB)\swift",
    "-Xlinker", "-L$(Get-ProjectBinaryCache $BuildArch IndexStoreDB)\Sources\IndexStoreDB",
    "-Xlinker", "$(Get-ProjectBinaryCache $BuildArch IndexStoreDB)\Sources\IndexStoreDB_CIndexStoreDB\CIndexStoreDB.lib",
    "-Xlinker", "$(Get-ProjectBinaryCache $BuildArch IndexStoreDB)\Sources\IndexStoreDB_Core\Core.lib",
    "-Xlinker", "$(Get-ProjectBinaryCache $BuildArch IndexStoreDB)\Sources\IndexStoreDB_Database\Database.lib",
    "-Xlinker", "$(Get-ProjectBinaryCache $BuildArch IndexStoreDB)\Sources\IndexStoreDB_Index\Index.lib",
    "-Xlinker", "$(Get-ProjectBinaryCache $BuildArch IndexStoreDB)\Sources\IndexStoreDB_LLVMSupport\LLVMSupport.lib",
    "-Xlinker", "$(Get-ProjectBinaryCache $BuildArch IndexStoreDB)\Sources\IndexStoreDB_Support\Support.lib",
    # LMDB
    "-Xlinker", "$(Get-ProjectBinaryCache $BuildArch LMDB)\lib\CLMDB.lib",
    # sourcekit-lsp
    "-Xswiftc", "-I$SourceCache\sourcekit-lsp\Sources\CAtomics\include",
    "-Xswiftc", "-I$SourceCache\sourcekit-lsp\Sources\CSourcekitd\include",
    "-Xlinker", "$(Get-ProjectBinaryCache $BuildArch SourceKitLSP)\lib\CSourcekitd.lib",
    "-Xswiftc", "-I$SourceCache\sourcekit-lsp\Sources\CCompletionScoring\include",
    "-Xswiftc", "-I$(Get-ProjectBinaryCache $BuildArch SourceKitLSP)\swift",
    "-Xlinker", "-L$(Get-ProjectBinaryCache $BuildArch SourceKitLSP)\lib"
  )

  Invoke-IsolatingEnvVars {
    $env:SOURCEKIT_LSP_BUILD_ONLY_TESTS=1

    # CI doesn't contain any sensitive information. Log everything.
    $env:SOURCEKIT_LSP_LOG_PRIVACY_LEVEL="sensitive"

    # Log with the highest log level to simplify debugging of CI failures.
    $env:SOURCEKIT_LSP_LOG_LEVEL="debug"

    # The Windows build doesn't build the SourceKit plugins into the SwiftPM build directory (it builds them using CMake).
    # Tell the tests where to find the just-built plugins.
    $env:SOURCEKIT_LSP_TEST_PLUGIN_PATHS="$($HostArch.ToolchainInstallRoot)\usr\lib"

    Build-SPMProject `
      -Action TestParallel `
      -Src "$SourceCache\sourcekit-lsp" `
      -Bin "$BinaryCache\$($HostArch.LLVMTarget)\SourceKitLSPTests" `
      -Arch $BuildArch `
      @SwiftPMArguments
  }
}

function Build-TestingMacros() {
  [CmdletBinding(PositionalBinding = $false)]
  param
  (
    [Parameter(Position = 0, Mandatory = $true)]
    [Platform]$Platform,
    [Parameter(Position = 1, Mandatory = $true)]
    [hashtable]$Arch
  )

  Build-CMakeProject `
    -Src $SourceCache\swift-testing\Sources\TestingMacros `
    -Bin (Get-ProjectBinaryCache $Arch TestingMacros) `
    -InstallTo "$($Arch.ToolchainInstallRoot)\usr"  `
    -Arch $Arch `
    -Platform $Platform `
    -UseBuiltCompilers Swift `
    -SwiftSDK (Get-SwiftSDK $Platform) `
    -Defines @{
      SwiftSyntax_DIR = (Get-ProjectCMakeModules $Arch Compilers);
    }
}

function Install-HostToolchain() {
  if ($ToBatch) { return }

  # We've already special-cased $HostArch.ToolchainInstallRoot to point to $ToolchainInstallRoot.
  # There are only a few extra restructuring steps we need to take care of.

  # Restructure _InternalSwiftScan (keep the original one for the installer)
  Copy-Item -Force `
    "$($HostArch.ToolchainInstallRoot)\usr\lib\swift\_InternalSwiftScan" `
    "$($HostArch.ToolchainInstallRoot)\usr\include"
  Copy-Item -Force `
    "$($HostArch.ToolchainInstallRoot)\usr\lib\swift\windows\_InternalSwiftScan.lib" `
    "$($HostArch.ToolchainInstallRoot)\usr\lib"

  # Switch to swift-driver
  $SwiftDriver = ([IO.Path]::Combine((Get-ProjectBinaryCache $HostArch Driver), "bin", "swift-driver.exe"))
  Copy-Item -Force $SwiftDriver "$($HostArch.ToolchainInstallRoot)\usr\bin\swift.exe"
  Copy-Item -Force $SwiftDriver "$($HostArch.ToolchainInstallRoot)\usr\bin\swiftc.exe"
}

function Build-Inspect([Platform]$Platform, $Arch) {
  if ($Arch -eq $HostArch) {
    # When building for the host target, use the host version of the swift-argument-parser,
    # and place the host swift-inspect executable with the other host toolchain binaries.
    $ArgumentParserDir = Get-ProjectCMakeModules $HostArch ArgumentParser
    $InstallPath = "$($HostArch.ToolchainInstallRoot)\usr"
  } else {
    # When building for non-host target, let CMake fetch the swift-argument-parser dependency
    # since it is currently only built for the host and and cannot be built for Android until
    # the pinned version is >= 1.5.0.
    $ArgumentParserDir = ""
    $InstallPath = "$(Get-PlatformRoot $Platform)\Developer\Library\$(Get-ModuleTriple $Arch)"
  }

  Build-CMakeProject `
    -Src $SourceCache\swift\tools\swift-inspect `
    -Bin (Get-ProjectBinaryCache $Arch SwiftInspect)`
    -InstallTo $InstallPath `
    -Arch $Arch `
    -Platform $Platform `
    -UseBuiltCompilers C,CXX,Swift `
    -SwiftSDK (Get-SwiftSDK $Platform) `
    -Defines @{
      CMAKE_Swift_FLAGS = @(
        "-Xcc", "-I$(Get-SwiftSDK $Platform)\usr\include",
        "-Xcc", "-I$(Get-SwiftSDK $Platform)\usr\lib\swift",
        "-Xcc", "-I$(Get-SwiftSDK $Platform)\usr\include\swift\SwiftRemoteMirror",
        "-L$(Get-SwiftSDK $Platform)\usr\lib\swift\$Platform\$($Arch.LLVMName)"
      );
      ArgumentParser_DIR = $ArgumentParserDir;
    }
}

function Build-DocC() {
  Build-SPMProject `
    -Action Build `
    -Src $SourceCache\swift-docc `
    -Bin $(Get-ProjectBinaryCache $BuildArch DocC) `
    -Arch $BuildArch `
    --product docc
}

function Test-PackageManager() {
  $SrcDir = if (Test-Path -Path "$SourceCache\swift-package-manager" -PathType Container) {
    "$SourceCache\swift-package-manager"
  } else {
    "$SourceCache\swiftpm"
  }

  Build-SPMProject `
    -Action Test `
    -Src $SrcDir `
    -Bin "$BinaryCache\$($HostArch.LLVMTarget)\PackageManagerTests" `
    -Arch $HostArch `
    -Xcc "-I$LibraryRoot\sqlite-3.46.0\usr\include" -Xlinker "-L$LibraryRoot\sqlite-3.46.0\usr\lib"
}

function Build-Installer($Arch) {
  # TODO(hjyamauchi) Re-enable the swift-inspect and swift-docc builds
  # when cross-compiling https://github.com/apple/swift/issues/71655
  $INCLUDE_SWIFT_DOCC = if ($IsCrossCompiling) { "false" } else { "true" }

  $Properties = @{
    BundleFlavor = "offline";
    TOOLCHAIN_ROOT = "$($Arch.ToolchainInstallRoot)\";
    # When cross-compiling, bundle the second mimalloc redirect dll as a workaround for
    # https://github.com/microsoft/mimalloc/issues/997
    WORKAROUND_MIMALLOC_ISSUE_997 = if ($IsCrossCompiling) { "true" } else { "false" };
    INCLUDE_SWIFT_DOCC = $INCLUDE_SWIFT_DOCC;
    SWIFT_DOCC_BUILD = "$(Get-ProjectBinaryCache $HostArch DocC)\release";
    SWIFT_DOCC_RENDER_ARTIFACT_ROOT = "${SourceCache}\swift-docc-render-artifact";
  }

  Invoke-IsolatingEnvVars {
    Invoke-VsDevShell $Arch
    # Avoid hard-coding the VC tools version number
    $VCRedistDir = (Get-ChildItem "${env:VCToolsRedistDir}\$($HostArch.ShortName)" -Filter "Microsoft.VC*.CRT").FullName
    if ($VCRedistDir) {
      $Properties["VCRedistDir"] = "$VCRedistDir\"
    }
  }

  foreach ($SDK in $WindowsSDKArchs) {
    $Properties["INCLUDE_WINDOWS_$($SDK.VSName.ToUpperInvariant())_SDK"] = "true"
    $Properties["PLATFORM_ROOT_$($SDK.VSName.ToUpperInvariant())"] = "$(Get-PlatformRoot Windows)\";
    $Properties["SDK_ROOT_$($SDK.VSName.ToUpperInvariant())"] = "$(Get-SwiftSDK Windows)\"
  }

  Build-WiXProject bundle\installer.wixproj -Arch $Arch -Bundle -Properties $Properties
}

function Copy-BuildArtifactsToStage($Arch) {
  Copy-File "$BinaryCache\$($Arch.LLVMTarget)\installer\Release\$($Arch.VSName)\*.cab" $Stage
  Copy-File "$BinaryCache\$($Arch.LLVMTarget)\installer\Release\$($Arch.VSName)\*.msi" $Stage
  foreach ($SDK in $WindowsSDKArchs) {
    Copy-File "$BinaryCache\$($Arch.LLVMTarget)\installer\Release\$($SDK.VSName)\sdk.windows.$($SDK.VSName).cab" $Stage
    Copy-File "$BinaryCache\$($Arch.LLVMTarget)\installer\Release\$($SDK.VSName)\sdk.windows.$($SDK.VSName).msi" $Stage
    Copy-File "$BinaryCache\$($Arch.LLVMTarget)\installer\Release\$($SDK.VSName)\rtl.$($SDK.VSName).msm" $Stage
  }
  Copy-File "$BinaryCache\$($Arch.LLVMTarget)\installer\Release\$($Arch.VSName)\installer.exe" $Stage
  # Extract installer engine to ease code-signing on swift.org CI
  if ($ToBatch) {
    Write-Output "md `"$BinaryCache\$($Arch.LLVMTarget)\installer\$($Arch.VSName)`""
  } else {
    New-Item -Type Directory -Path "$BinaryCache\$($Arch.LLVMTarget)\installer\$($Arch.VSName)" -ErrorAction Ignore | Out-Null
  }
  Invoke-Program "$($WiX.Path)\wix.exe" -- burn detach "$BinaryCache\$($Arch.LLVMTarget)\installer\Release\$($Arch.VSName)\installer.exe" -engine "$Stage\installer-engine.exe" -intermediateFolder "$BinaryCache\$($Arch.LLVMTarget)\installer\$($Arch.VSName)\"
}

#-------------------------------------------------------------------
try {

Get-Dependencies

if ($Clean) {
  Remove-Item -Force -Recurse -Path "$BinaryCache\$($HostArch.LLVMTarget)\" -ErrorAction Ignore

  # In case of a previous test run, clear out the swiftmodules as they are not a stable format.
  Remove-Item -Force -Recurse -Path "$($HostArch.ToolchainInstallRoot)\usr\lib\swift\windows\*.swiftmodule" -ErrorAction Ignore
  foreach ($Arch in $WindowsSDKArchs) {
    Remove-Item -Force -Recurse -Path "$BinaryCache\$($Arch.LLVMTarget)\" -ErrorAction Ignore
  }
  foreach ($Arch in $AndroidSDKArchs) {
    Remove-Item -Force -Recurse -Path "$BinaryCache\$($Arch.LLVMTarget)\" -ErrorAction Ignore
  }

  Remove-Item -Force -Recurse ([IO.Path]::Combine((Get-InstallDir $HostArch), "Runtimes", $ProductVersion)) -ErrorAction Ignore
}

if (-not $SkipBuild) {
  if ($EnableCaching -And (-Not (Test-SCCacheAtLeast -Major 0 -Minor 7 -Patch 4))) {
    throw "Minimum required sccache version is 0.7.4"
  }

  Remove-Item -Force -Recurse ([IO.Path]::Combine((Get-InstallDir $HostArch), "Platforms")) -ErrorAction Ignore

  Invoke-BuildStep Build-CMark $BuildArch
  Invoke-BuildStep Build-BuildTools $BuildArch
  if ($IsCrossCompiling) {
    Invoke-BuildStep Build-XML2 Windows $BuildArch
    Invoke-BuildStep Build-Compilers $BuildArch
  }
  if ($IncludeDS2) {
    Invoke-BuildStep Build-RegsGen2 $BuildArch
  }

  Invoke-BuildStep Build-CMark $HostArch
  Invoke-BuildStep Build-XML2 Windows $HostArch
  Invoke-BuildStep Build-Compilers $HostArch

  foreach ($Arch in $WindowsSDKArchs) {
    Invoke-BuildStep Build-ZLib Windows $Arch
    Invoke-BuildStep Build-XML2 Windows $Arch
    Invoke-BuildStep Build-CURL Windows $Arch
    Invoke-BuildStep Build-LLVM Windows $Arch

    # Build platform: SDK, Redist and XCTest
    Invoke-BuildStep Build-Runtime Windows $Arch
    Invoke-BuildStep Build-Dispatch Windows $Arch
    # FIXME(compnerd) ensure that the _build_ is the first arch and don't rebuild on each arch
    if ($Arch -eq $BuildArch) {
      Invoke-BuildStep Build-FoundationMacros Windows $BuildArch
      Invoke-BuildStep Build-TestingMacros Windows $BuildArch
    }
    Invoke-BuildStep Build-Foundation Windows $Arch
    Invoke-BuildStep Build-Sanitizers Windows $Arch
    Invoke-BuildStep Build-XCTest Windows $Arch
    Invoke-BuildStep Build-Testing Windows $Arch
    Invoke-BuildStep Write-SDKSettingsPlist Windows $Arch

    Invoke-BuildStep Build-ExperimentalRuntime -Static Windows $Arch
    Invoke-BuildStep Build-Foundation -Static Windows $Arch

    Copy-File "$(Get-SwiftSDK Windows)\usr\lib\swift\windows\*.lib" "$(Get-SwiftSDK Windows)\usr\lib\swift\windows\$($Arch.LLVMName)\"
    if ($Arch -eq $HostArch) {
      Copy-Directory "$(Get-SwiftSDK Windows)\usr\bin" "$([IO.Path]::Combine((Get-InstallDir $HostArch), "Runtimes", $ProductVersion))\usr"
    }
  }
  Install-Platform Windows $WindowsSDKArchs
  Invoke-BuildStep Write-PlatformInfoPlist Windows

  if ($Android) {
    foreach ($Arch in $AndroidSDKArchs) {
      if ($IncludeDS2) {
        Invoke-BuildStep Build-DS2 Android $Arch
      }
      Invoke-BuildStep Build-ZLib Android $Arch
      Invoke-BuildStep Build-XML2 Android $Arch
      Invoke-BuildStep Build-CURL Android $Arch
      Invoke-BuildStep Build-LLVM Android $Arch

      # Build platform: SDK, Redist and XCTest
      Invoke-BuildStep Build-Runtime Android $Arch
      Invoke-BuildStep Build-Dispatch Android $Arch
      Invoke-BuildStep Build-Foundation Android $Arch
      Invoke-BuildStep Build-Sanitizers Android $Arch
      Invoke-BuildStep Build-XCTest Android $Arch
      Invoke-BuildStep Build-Testing Android $Arch

      # Android swift-inspect only supports 64-bit platforms.
      if ($Arch.AndroidArchABI -eq "arm64-v8a" -or
          $Arch.AndroidArchABI -eq "x86_64") {
        Invoke-BuildStep Build-Inspect -Platform Android -Arch $Arch
      }
      Invoke-BuildStep Write-SDKSettingsPlist Android $Arch

      Invoke-BuildStep Build-ExperimentalRuntime -Static Android $Arch
      Invoke-BuildStep Build-Foundation -Static Android $Arch

      Move-Item "$(Get-SwiftSDK Android)\usr\lib\swift\android\*.a" "$(Get-SwiftSDK Android)\usr\lib\swift\android\$($Arch.LLVMName)\"
      Move-Item "$(Get-SwiftSDK Android)\usr\lib\swift\android\*.so" "$(Get-SwiftSDK Android)\usr\lib\swift\android\$($Arch.LLVMName)\"
    }
    Install-Platform Android $AndroidSDKArchs
    Invoke-BuildStep Write-PlatformInfoPlist Android
  }

  # Build Macros for distribution
  Invoke-BuildStep Build-FoundationMacros Windows $HostArch
  Invoke-BuildStep Build-TestingMacros Windows $HostArch

  Invoke-BuildStep Build-SQLite $HostArch
  Invoke-BuildStep Build-ToolsSupportCore $HostArch
  Invoke-BuildStep Build-LLBuild $HostArch
  Invoke-BuildStep Build-ArgumentParser $HostArch
  Invoke-BuildStep Build-Driver $HostArch
  Invoke-BuildStep Build-Crypto $HostArch
  Invoke-BuildStep Build-Collections $HostArch
  Invoke-BuildStep Build-ASN1 $HostArch
  Invoke-BuildStep Build-Certificates $HostArch
  Invoke-BuildStep Build-System $HostArch
  Invoke-BuildStep Build-Build $HostArch
  Invoke-BuildStep Build-PackageManager $HostArch
  Invoke-BuildStep Build-Markdown $HostArch
  Invoke-BuildStep Build-Format $HostArch
  Invoke-BuildStep Build-LMDB $HostArch
  Invoke-BuildStep Build-IndexStoreDB $HostArch
  Invoke-BuildStep Build-SourceKitLSP $HostArch
  Invoke-BuildStep Build-Inspect Windows $HostArch
}

Install-HostToolchain

if (-not $SkipBuild) {
  Invoke-BuildStep Build-mimalloc $HostArch
}

if (-not $SkipBuild -and -not $IsCrossCompiling) {
  Invoke-BuildStep Build-DocC $HostArch
}

if (-not $SkipPackaging) {
  Invoke-BuildStep Build-Installer $HostArch
}

if ($Stage) {
  Copy-BuildArtifactsToStage $HostArch
}

if (-not $IsCrossCompiling) {
  $CompilersTests = @("clang", "lld", "lldb", "llvm", "swift")
  if ($Test | Where-Object { $CompilersTests -contains $_ }) {
    $Tests = @{
      "-TestClang" = $Test -contains "clang";
      "-TestLLD" = $Test -contains "lld";
      "-TestLLDB" = $Test -contains "lldb";
      "-TestLLVM" = $Test -contains "llvm";
      "-TestSwift" = $Test -contains "swift";
    }
    # FIXME(compnerd) this involves fixing the specialised argument handling in
    # `Invoke-BuildStep` to deal with the additional boolean parameters.
    Build-Compilers $HostArch @Tests
  }

  if ($Test -contains "dispatch") { Invoke-BuildStep Test-Dispatch }
  if ($Test -contains "foundation") { Invoke-BuildStep Test-Foundation }
  if ($Test -contains "xctest") { Invoke-BuildStep Test-XCTest }
  if ($Test -contains "testing") { Invoke-BuildStep Test-Testing }
  if ($Test -contains "llbuild") { Invoke-BuildStep Test-LLBuild }
  if ($Test -contains "swiftpm") { Invoke-BuildStep Test-PackageManager }
  if ($Test -contains "swift-format") { Invoke-BuildStep Test-Format }
  if ($Test -contains "sourcekit-lsp") { Invoke-BuildStep Test-SourceKitLSP }

  if ($Test -contains "swift") {
    foreach ($Arch in $AndroidSDKArchs) {
<<<<<<< HEAD
      Invoke-BuildStep Test-Runtime Android $Arch
=======
      try {
        Test-Runtime Android $Arch
      } catch {}
>>>>>>> 43ec13a6
    }
  }
}

# Custom exception printing for more detailed exception information
} catch {
  function Write-ErrorLines($Text, $Indent = 0) {
    $IndentString = " " * $Indent
    $Text.Replace("`r", "") -split "`n" | ForEach-Object {
      Write-Host "$IndentString$_" -ForegroundColor Red
    }
  }

  Write-ErrorLines "Error: $_"
  Write-ErrorLines $_.ScriptStackTrace -Indent 4

  # Walk the .NET inner exception chain to print all messages and stack traces
  $Exception = $_.Exception
  $Indent = 2
  while ($Exception -is [Exception]) {
      Write-ErrorLines "From $($Exception.GetType().FullName): $($Exception.Message)" -Indent $Indent
      if ($null -ne $Exception.StackTrace) {
          # .NET exceptions stack traces are already indented by 3 spaces
          Write-ErrorLines $Exception.StackTrace -Indent ($Indent + 1)
      }
      $Exception = $Exception.InnerException
      $Indent += 2
  }

  exit 1
} finally {
  if ($Summary) {
    Write-Summary
  }
}<|MERGE_RESOLUTION|>--- conflicted
+++ resolved
@@ -3308,13 +3308,9 @@
 
   if ($Test -contains "swift") {
     foreach ($Arch in $AndroidSDKArchs) {
-<<<<<<< HEAD
-      Invoke-BuildStep Test-Runtime Android $Arch
-=======
       try {
-        Test-Runtime Android $Arch
+        Invoke-BuildStep Test-Runtime Android $Arch
       } catch {}
->>>>>>> 43ec13a6
     }
   }
 }
