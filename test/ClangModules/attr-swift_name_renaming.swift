// RUN: %target-swift-frontend(mock-sdk: %clang-importer-sdk) -I %S/Inputs/custom-modules -Xcc -w -parse -verify %s

// XFAIL: linux

import SwiftName

func test() {
  // Function name remapping
  drawString("hello", x: 3, y: 5)
  drawString("hello", 3, 5) // expected-error{{missing argument labels 'x:y:' in call}}

  // Enum name remapping.
  var color: ColorKind = CT_red
  var color2: ColorType = CT_Red // FIXME: should provide Fix-It expected-error{{use of undeclared type 'ColorType'}}

  // Enumerator remapping.
  var excuse: HomeworkExcuse = .dogAteIt
  excuse = .overslept // FIXME: should provide Fix-It  expected-error{{type 'HomeworkExcuse' has no member 'overslept'}}
  excuse = .tired
<<<<<<< HEAD
  excuse = .tooHard
  excuse = .challenging // expected-error{{type 'HomeworkExcuse' has no member 'challenging'}}
=======
  excuse = .tooHard // FIXME: should provide Fix-It expected-error{{type 'HomeworkExcuse' has no member 'tooHard'}}
  excuse = .challenging
>>>>>>> 8e292dae

  // Typedef-of-anonymous-type-name renaming
  var p = Point()
  var p2 = PointType() // FIXME: should provide Fix-It expected-error{{use of unresolved identifier 'PointType'}}

  // Field name remapping
  p.x = 7

  // Typedef renaming
  var mi: MyInt = 5
  var mi2: my_int_t = 7 // FIXME: should provide Fix-It expected-error{{use of undeclared type 'my_int_t'}}
}<|MERGE_RESOLUTION|>--- conflicted
+++ resolved
@@ -17,13 +17,8 @@
   var excuse: HomeworkExcuse = .dogAteIt
   excuse = .overslept // FIXME: should provide Fix-It  expected-error{{type 'HomeworkExcuse' has no member 'overslept'}}
   excuse = .tired
-<<<<<<< HEAD
   excuse = .tooHard
   excuse = .challenging // expected-error{{type 'HomeworkExcuse' has no member 'challenging'}}
-=======
-  excuse = .tooHard // FIXME: should provide Fix-It expected-error{{type 'HomeworkExcuse' has no member 'tooHard'}}
-  excuse = .challenging
->>>>>>> 8e292dae
 
   // Typedef-of-anonymous-type-name renaming
   var p = Point()
