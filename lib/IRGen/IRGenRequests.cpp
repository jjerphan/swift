--- conflicted
+++ resolved
@@ -79,13 +79,8 @@
 std::vector<std::string> IRGenDescriptor::getLinkerDirectives() const {
   auto opts = TBDOpts;
   opts.LinkerDirectivesOnly = true;
-<<<<<<< HEAD
-  if (auto *SF = Ctx.dyn_cast<SourceFile *>()) {
-    return getPublicSymbols(TBDGenDescriptor::forFile(SF, opts));
-=======
   if (auto *file = Ctx.dyn_cast<FileUnit *>()) {
     return getPublicSymbols(TBDGenDescriptor::forFile(file, opts));
->>>>>>> 768a404c
   } else {
     auto *M = Ctx.get<ModuleDecl *>();
     return getPublicSymbols(TBDGenDescriptor::forModule(M, opts));
