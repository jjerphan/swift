--- conflicted
+++ resolved
@@ -897,13 +897,8 @@
       SILValue V = SILValue(projectionInst);
       Worklist.push_back({V, ChildNode});
     } else {
-<<<<<<< HEAD
       LLVM_DEBUG(llvm::dbgs() << "            Did not find a child for projection!. "
-            "Adding to non projection user!\b");
-=======
-      DEBUG(llvm::dbgs() << "            Did not find a child for projection!. "
             "Adding to non projection user!\n");
->>>>>>> 630a6975
 
       // The only projection which we do not currently handle are enums since we
       // may not know the correct case. This can be extended in the future.
