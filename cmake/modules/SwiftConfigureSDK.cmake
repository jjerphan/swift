# Variable that tracks the set of configured SDKs.
#
# Each element in this list is an SDK for which the various
# SWIFT_SDK_${name}_* variables are defined. Swift libraries will be
# built for each variant.
set(SWIFT_CONFIGURED_SDKS)

include(SwiftWindowsSupport)
include(SwiftAndroidSupport)

# Report the given SDK to the user.
function(_report_sdk prefix)
  message(STATUS "${SWIFT_SDK_${prefix}_NAME} SDK:")
  message(STATUS "  Object File Format: ${SWIFT_SDK_${prefix}_OBJECT_FORMAT}")
  message(STATUS "  Swift Standard Library Path: ${SWIFT_SDK_${prefix}_LIB_SUBDIR}")
  message(STATUS "  Threading Package: ${SWIFT_SDK_${prefix}_THREADING_PACKAGE}")

  message(STATUS "  Static linking supported: ${SWIFT_SDK_${prefix}_STATIC_LINKING_SUPPORTED}")
  message(STATUS "  Static link only: ${SWIFT_SDK_${prefix}_STATIC_ONLY}")

  if("${prefix}" STREQUAL "WINDOWS")
    message(STATUS "  UCRT Version: ${UCRTVersion}")
    message(STATUS "  UCRT SDK Path: ${UniversalCRTSdkDir}")
    message(STATUS "  VC Path: ${VCToolsInstallDir}")
    if("${CMAKE_BUILD_TYPE}" STREQUAL "DEBUG")
      message(STATUS "  ${CMAKE_BUILD_TYPE} VC++ CRT: MDd")
    else()
      message(STATUS "  ${CMAKE_BUILD_TYPE} VC++ CRT: MD")
    endif()
  endif()
  if(prefix IN_LIST SWIFT_DARWIN_PLATFORMS)
    message(STATUS "  Version: ${SWIFT_SDK_${prefix}_VERSION}")
    message(STATUS "  Build number: ${SWIFT_SDK_${prefix}_BUILD_NUMBER}")
    message(STATUS "  Deployment version: ${SWIFT_SDK_${prefix}_DEPLOYMENT_VERSION}")
    message(STATUS "  Triple name: ${SWIFT_SDK_${prefix}_TRIPLE_NAME}")
    message(STATUS "  Simulator: ${SWIFT_SDK_${prefix}_IS_SIMULATOR}")
  endif()
  if(SWIFT_SDK_${prefix}_MODULE_ARCHITECTURES)
    message(STATUS "  Module Architectures: ${SWIFT_SDK_${prefix}_MODULE_ARCHITECTURES}")
  endif()

  message(STATUS "  Architectures: ${SWIFT_SDK_${prefix}_ARCHITECTURES}")
  foreach(arch ${SWIFT_SDK_${prefix}_ARCHITECTURES})
    message(STATUS "  ${arch} triple: ${SWIFT_SDK_${prefix}_ARCH_${arch}_TRIPLE}")
    message(STATUS "  Module triple: ${SWIFT_SDK_${prefix}_ARCH_${arch}_MODULE}")
  endforeach()
  if("${prefix}" STREQUAL "WINDOWS")
    foreach(arch ${SWIFT_SDK_${prefix}_ARCHITECTURES})
      swift_windows_include_for_arch(${arch} ${arch}_INCLUDE)
      swift_windows_lib_for_arch(${arch} ${arch}_LIB)
      message(STATUS "  ${arch} INCLUDE: ${${arch}_INCLUDE}")
      message(STATUS "  ${arch} LIB: ${${arch}_LIB}")
    endforeach()
  elseif("${prefix}" STREQUAL "ANDROID")
    if(NOT "${SWIFT_ANDROID_NDK_PATH}" STREQUAL "")
      message(STATUS " NDK: $ENV{SWIFT_ANDROID_NDK_PATH}")
    endif()
    if(NOT "${SWIFT_ANDROID_NATIVE_SYSROOT}" STREQUAL "")
      message(STATUS " Sysroot: ${SWIFT_ANDROID_NATIVE_SYSROOT}")
    endif()
  else()
    foreach(arch ${SWIFT_SDK_${prefix}_ARCHITECTURES})
      message(STATUS "  ${arch} Path: ${SWIFT_SDK_${prefix}_ARCH_${arch}_PATH}")
    endforeach()
  endif()

  message(STATUS "")
endfunction()

# Remove architectures not supported by the SDK from the given list.
function(remove_sdk_unsupported_archs name os sdk_path deployment_version architectures_var)
  execute_process(COMMAND
      /usr/libexec/PlistBuddy -c "Print :SupportedTargets:${os}:Archs" ${sdk_path}/SDKSettings.plist
    OUTPUT_VARIABLE sdk_supported_archs
    RESULT_VARIABLE plist_error)

  if (NOT plist_error EQUAL 0)
    message(STATUS "${os} SDK at ${sdk_path} does not publish its supported architectures")
    return()
  endif()

  set(architectures)
  foreach(arch ${${architectures_var}})
    if(sdk_supported_archs MATCHES "${arch}\n")
      list(APPEND architectures ${arch})
    elseif(arch STREQUAL "i386" AND os STREQUAL "iphonesimulator")
      # 32-bit iOS simulator is not listed explicitly in SDK settings.
      message(STATUS "Assuming ${name} SDK at ${sdk_path} supports architecture ${arch}")
      list(APPEND architectures ${arch})
    elseif(arch STREQUAL "armv7k" AND os STREQUAL "watchos")
      # 32-bit watchOS is not listed explicitly in SDK settings.
      message(STATUS "Assuming ${name} SDK at ${sdk_path} supports architecture ${arch}")
      list(APPEND architectures ${arch})
    else()
      message(STATUS "${name} SDK at ${sdk_path} does not support architecture ${arch}")
    endif()
  endforeach()

  set("${architectures_var}" ${architectures} PARENT_SCOPE)
endfunction()

# Work out which threading package to use by consulting SWIFT_THREADING_PACKAGE
function(get_threading_package sdk default package_var)
  set(global_override)
  foreach(elt ${SWIFT_THREADING_PACKAGE})
    string(REPLACE ":" ";" elt_list "${elt}")
    list(LENGTH elt_list elt_list_len)
    if(elt_list_len EQUAL 1)
      list(GET elt_list 0 global_override)
      string(TOLOWER "${global_override}" global_override)
    else()
      list(GET elt_list 0 elt_sdk)
      list(GET elt_list 1 elt_package)
      string(TOUPPER "${elt_sdk}" elt_sdk)
      string(TOLOWER "${elt_package}" elt_package)

      if("${elt_sdk}" STREQUAL "${sdk}")
        set("${package_var}" "${elt_package}" PARENT_SCOPE)
        return()
      endif()
    endif()
  endforeach()
  if(global_override)
    set("${package_var}" "${global_override}" PARENT_SCOPE)
  else()
    set("${package_var}" "${default}" PARENT_SCOPE)
  endif()
endfunction()

# Configure an SDK
#
# Usage:
#   configure_sdk_darwin(
#     prefix             # Prefix to use for SDK variables (e.g., OSX)
#     name               # Display name for this SDK
#     deployment_version # Deployment version
#     xcrun_name         # SDK name to use with xcrun
#     triple_name        # The name used in Swift's -triple
#     architectures      # A list of architectures this SDK supports
#   )
#
# Sadly there are three OS naming conventions.
# xcrun SDK name:   macosx iphoneos iphonesimulator (+ version)
# -mOS-version-min: macosx ios      ios-simulator
# swift -triple:    macosx ios      ios
#
# This macro attempts to configure a given SDK. When successful, it
# defines a number of variables:
#
#   SWIFT_SDK_${prefix}_NAME                      Display name for the SDK
#   SWIFT_SDK_${prefix}_VERSION                   SDK version number (e.g., 10.9, 7.0)
#   SWIFT_SDK_${prefix}_BUILD_NUMBER              SDK build number (e.g., 14A389a)
#   SWIFT_SDK_${prefix}_DEPLOYMENT_VERSION        Deployment version (e.g., 10.9, 7.0)
#   SWIFT_SDK_${prefix}_LIB_SUBDIR                Library subdir for this SDK
#   SWIFT_SDK_${prefix}_TRIPLE_NAME               Triple name for this SDK
#   SWIFT_SDK_${prefix}_OBJECT_FORMAT             The object file format (e.g. MACHO)
#   SWIFT_SDK_${prefix}_USE_ISYSROOT              Whether to use -isysroot
#   SWIFT_SDK_${prefix}_SHARED_LIBRARY_PREFIX     Shared library prefix for this SDK (e.g. 'lib')
#   SWIFT_SDK_${prefix}_SHARED_LIBRARY_SUFFIX     Shared library suffix for this SDK (e.g. 'dylib')
#   SWIFT_SDK_${prefix}_STATIC_LINKING_SUPPORTED  Whether static linking is supported for this SDK
#   SWIFT_SDK_${prefix}_STATIC_ONLY               Whether to build *only* static libraries

#   SWIFT_SDK_${prefix}_ARCHITECTURES             Architectures (as a list)
#   SWIFT_SDK_${prefix}_IS_SIMULATOR              Whether this is a simulator target.
#   SWIFT_SDK_${prefix}_ARCH_${ARCH}_TRIPLE       Triple name
#   SWIFT_SDK_${prefix}_ARCH_${ARCH}_MODULE       Module triple name for this SDK
#   SWIFT_SDK_${prefix}_USE_BUILD_ID              Whether to pass --build-id to the linker
macro(configure_sdk_darwin
    prefix name deployment_version xcrun_name
    triple_name module_name architectures)
  # Note: this has to be implemented as a macro because it sets global
  # variables.

  # Find the SDK
  set(SWIFT_SDK_${prefix}_PATH "" CACHE PATH "Path to the ${name} SDK")

  if(NOT SWIFT_SDK_${prefix}_PATH)
    execute_process(
        COMMAND "xcrun" "--sdk" "${xcrun_name}" "--show-sdk-path"
        OUTPUT_VARIABLE SWIFT_SDK_${prefix}_PATH
        OUTPUT_STRIP_TRAILING_WHITESPACE)
  endif()

  if(NOT EXISTS "${SWIFT_SDK_${prefix}_PATH}/SDKSettings.plist")
    message(FATAL_ERROR "${name} SDK not found at SWIFT_SDK_${prefix}_PATH.")
  endif()

  # Determine the SDK version we found.
  execute_process(
    COMMAND "defaults" "read" "${SWIFT_SDK_${prefix}_PATH}/SDKSettings.plist" "Version"
      OUTPUT_VARIABLE SWIFT_SDK_${prefix}_VERSION
      OUTPUT_STRIP_TRAILING_WHITESPACE)

  execute_process(
    COMMAND "xcodebuild" "-sdk" "${SWIFT_SDK_${prefix}_PATH}" "-version" "ProductBuildVersion"
      OUTPUT_VARIABLE SWIFT_SDK_${prefix}_BUILD_NUMBER
      OUTPUT_STRIP_TRAILING_WHITESPACE)

  # Set other variables.
  set(SWIFT_SDK_${prefix}_NAME "${name}")
  set(SWIFT_SDK_${prefix}_DEPLOYMENT_VERSION "${deployment_version}")
  set(SWIFT_SDK_${prefix}_LIB_SUBDIR "${xcrun_name}")
  set(SWIFT_SDK_${prefix}_TRIPLE_NAME "${triple_name}")
  set(SWIFT_SDK_${prefix}_OBJECT_FORMAT "MACHO")
  set(SWIFT_SDK_${prefix}_USE_ISYSROOT TRUE)
  set(SWIFT_SDK_${prefix}_SHARED_LIBRARY_PREFIX "lib")
  set(SWIFT_SDK_${prefix}_SHARED_LIBRARY_SUFFIX ".dylib")
  set(SWIFT_SDK_${prefix}_STATIC_LIBRARY_PREFIX "lib")
  set(SWIFT_SDK_${prefix}_STATIC_LIBRARY_SUFFIX ".a")
  set(SWIFT_SDK_${prefix}_IMPORT_LIBRARY_PREFIX "")
  set(SWIFT_SDK_${prefix}_IMPORT_LIBRARY_SUFFIX "")
  set(SWIFT_SDK_${prefix}_STATIC_LINKING_SUPPORTED FALSE)
  set(SWIFT_SDK_${prefix}_STATIC_ONLY FALSE)
  get_threading_package(${prefix} "darwin" SWIFT_SDK_${prefix}_THREADING_PACKAGE)

  # On Darwin we get UUIDs automatically, without the --build-id flag
  set(SWIFT_SDK_${prefix}_USE_BUILD_ID FALSE)

  set(SWIFT_SDK_${prefix}_ARCHITECTURES ${architectures})
  if(SWIFT_DARWIN_SUPPORTED_ARCHS)
    list_intersect(
      "${architectures}"                  # lhs
      "${SWIFT_DARWIN_SUPPORTED_ARCHS}"   # rhs
      SWIFT_SDK_${prefix}_ARCHITECTURES)  # result
  endif()

  # Remove any architectures not supported by the SDK.
  remove_sdk_unsupported_archs(${name} ${xcrun_name} ${SWIFT_SDK_${prefix}_PATH} "${SWIFT_SDK_${prefix}_DEPLOYMENT_VERSION}" SWIFT_SDK_${prefix}_ARCHITECTURES)

  list_intersect(
    "${SWIFT_DARWIN_MODULE_ARCHS}"            # lhs
    "${architectures}"                        # rhs
    SWIFT_SDK_${prefix}_MODULE_ARCHITECTURES) # result

  # Ensure the architectures and module-only architectures lists are mutually
  # exclusive.
  list_subtract(
    "${SWIFT_SDK_${prefix}_MODULE_ARCHITECTURES}" # lhs
    "${SWIFT_SDK_${prefix}_ARCHITECTURES}"        # rhs
    SWIFT_SDK_${prefix}_MODULE_ARCHITECTURES)     # result

  # Determine whether this is a simulator SDK.
  if("${xcrun_name}" MATCHES "simulator")
    set(SWIFT_SDK_${prefix}_IS_SIMULATOR TRUE)
  else()
    set(SWIFT_SDK_${prefix}_IS_SIMULATOR FALSE)
  endif()

  # Configure variables for _all_ architectures even if we aren't "building"
  # them because they aren't supported.
  foreach(arch ${architectures})
    # On Darwin, all archs share the same SDK path.
    set(SWIFT_SDK_${prefix}_ARCH_${arch}_PATH "${SWIFT_SDK_${prefix}_PATH}")

    set(SWIFT_SDK_${prefix}_ARCH_${arch}_TRIPLE
        "${arch}-apple-${SWIFT_SDK_${prefix}_TRIPLE_NAME}")

    set(SWIFT_SDK_${prefix}_ARCH_${arch}_MODULE
        "${arch}-apple-${module_name}")

    # If this is a simulator target, append -simulator.
    if (SWIFT_SDK_${prefix}_IS_SIMULATOR)
      set(SWIFT_SDK_${prefix}_ARCH_${arch}_TRIPLE
          "${SWIFT_SDK_${prefix}_ARCH_${arch}_TRIPLE}-simulator")
    endif ()

    if(SWIFT_ENABLE_MACCATALYST AND "${prefix}" STREQUAL "OSX")
      # For macCatalyst append the '-macabi' environment to the target triple.
      set(SWIFT_SDK_MACCATALYST_ARCH_${arch}_TRIPLE "${arch}-apple-ios-macabi")
      set(SWIFT_SDK_MACCATALYST_ARCH_${arch}_MODULE "${arch}-apple-ios-macabi")

      # For macCatalyst, the xcrun_name is "macosx" since it uses that sdk.
      # Hard code the library subdirectory to "maccatalyst" in that case.
      set(SWIFT_SDK_MACCATALYST_LIB_SUBDIR "maccatalyst")
    endif()
  endforeach()

  # Add this to the list of known SDKs.
  list(APPEND SWIFT_CONFIGURED_SDKS "${prefix}")

  _report_sdk("${prefix}")
endmacro()

macro(configure_sdk_unix name architectures)
  # Note: this has to be implemented as a macro because it sets global
  # variables.

  string(TOUPPER ${name} prefix)
  string(TOLOWER ${name} platform)
  string(REPLACE "_" "-" platform "${platform}")

  set(SWIFT_SDK_${prefix}_NAME "${name}")
  set(SWIFT_SDK_${prefix}_LIB_SUBDIR "${platform}")
  set(SWIFT_SDK_${prefix}_ARCHITECTURES "${architectures}")
  if("${prefix}" STREQUAL "CYGWIN")
    set(SWIFT_SDK_${prefix}_OBJECT_FORMAT "COFF")
    set(SWIFT_SDK_${prefix}_SHARED_LIBRARY_PREFIX "")
    set(SWIFT_SDK_${prefix}_SHARED_LIBRARY_SUFFIX ".dll")
    set(SWIFT_SDK_${prefix}_STATIC_LIBRARY_PREFIX "")
    set(SWIFT_SDK_${prefix}_STATIC_LIBRARY_SUFFIX ".lib")
    set(SWIFT_SDK_${prefix}_IMPORT_LIBRARY_PREFIX "")
    set(SWIFT_SDK_${prefix}_IMPORT_LIBRARY_SUFFIX ".lib")
  elseif("${prefix}" STREQUAL "WASI" OR "${prefix}" STREQUAL "EMSCRIPTEN")
    set(SWIFT_SDK_${prefix}_OBJECT_FORMAT "WASM")
    set(SWIFT_SDK_${prefix}_SHARED_LIBRARY_PREFIX "lib")
    set(SWIFT_SDK_${prefix}_SHARED_LIBRARY_SUFFIX ".so")
    set(SWIFT_SDK_${prefix}_STATIC_LIBRARY_PREFIX "lib")
    set(SWIFT_SDK_${prefix}_STATIC_LIBRARY_SUFFIX ".a")
    set(SWIFT_SDK_${prefix}_IMPORT_LIBRARY_PREFIX "")
    set(SWIFT_SDK_${prefix}_IMPORT_LIBRARY_SUFFIX "")
  else()
    set(SWIFT_SDK_${prefix}_OBJECT_FORMAT "ELF")
    set(SWIFT_SDK_${prefix}_SHARED_LIBRARY_PREFIX "lib")
    set(SWIFT_SDK_${prefix}_SHARED_LIBRARY_SUFFIX ".so")
    set(SWIFT_SDK_${prefix}_STATIC_LIBRARY_PREFIX "lib")
    set(SWIFT_SDK_${prefix}_STATIC_LIBRARY_SUFFIX ".a")
    set(SWIFT_SDK_${prefix}_IMPORT_LIBRARY_PREFIX "")
    set(SWIFT_SDK_${prefix}_IMPORT_LIBRARY_SUFFIX "")
  endif()
  set(SWIFT_SDK_${prefix}_USE_ISYSROOT FALSE)

  # Static linking is supported on Linux and WASI
  if("${prefix}" STREQUAL "LINUX"
      OR "${prefix}" STREQUAL "LINUX_STATIC"
      OR "${prefix}" STREQUAL "EMSCRIPTEN"
      OR "${prefix}" STREQUAL "WASI")
    set(SWIFT_SDK_${prefix}_STATIC_LINKING_SUPPORTED TRUE)
  else()
    set(SWIFT_SDK_${prefix}_STATIC_LINKING_SUPPORTED FALSE)
  endif()

  # For LINUX_STATIC, build static only
  if("${prefix}" STREQUAL "LINUX_STATIC")
    set(SWIFT_SDK_${prefix}_STATIC_ONLY TRUE)
  else()
    set(SWIFT_SDK_${prefix}_STATIC_ONLY FALSE)
  endif()

  if("${prefix}" STREQUAL "LINUX"
      OR "${prefix}" STREQUAL "ANDROID"
      OR "${prefix}" STREQUAL "FREEBSD"
      OR "${prefix}" STREQUAL "OPENBSD")
    set(SWIFT_SDK_${prefix}_USE_BUILD_ID TRUE)
  else()
    set(SWIFT_SDK_${prefix}_USE_BUILD_ID FALSE)
  endif()

  # GCC on Linux is usually located under `/usr`.
  # However, Ubuntu 20.04 ships with another GCC installation under `/`, which
  # does not include libstdc++. Swift build scripts pass `--sysroot=/` to
  # Clang. By default, Clang tries to find GCC installation under sysroot, and
  # if it doesn't exist, under `{sysroot}/usr`. On Ubuntu 20.04 and newer, it
  # attempts to use the GCC without the C++ stdlib, which causes a build
  # failure. To fix that, we tell Clang explicitly to use GCC from `/usr`.
  # FIXME: This is a compromise. The value might depend on the architecture
  # but add_swift_target_library does not allow passing different values
  # depending on the architecture, so having a single value is the only
  # possibility right now.
  set(SWIFT_SDK_${prefix}_CXX_OVERLAY_SWIFT_COMPILE_FLAGS
      -Xcc --gcc-toolchain=/usr
    CACHE STRING "Extra flags for compiling the C++ overlay")

  set(_default_threading_package "pthreads")
  if("${prefix}" STREQUAL "LINUX" OR "${prefix}" STREQUAL "LINUX_STATIC")
    set(_default_threading_package "linux")
  elseif("${prefix}" STREQUAL "WASI")
    if(SWIFT_ENABLE_WASI_THREADS)
      set(_default_threading_package "pthreads")
    else()
      set(_default_threading_package "none")
    endif()
  endif()
  get_threading_package(${prefix} ${_default_threading_package}
    SWIFT_SDK_${prefix}_THREADING_PACKAGE)

  foreach(arch ${architectures})
    if("${prefix}" STREQUAL "ANDROID")
      swift_android_sysroot(android_sysroot)
      set(SWIFT_SDK_ANDROID_ARCH_${arch}_PATH "${android_sysroot}")

      if("${arch}" STREQUAL "armv7")
        set(SWIFT_SDK_ANDROID_ARCH_${arch}_NDK_TRIPLE "arm-linux-androideabi")
        set(SWIFT_SDK_ANDROID_ARCH_${arch}_ALT_SPELLING "arm")
        set(SWIFT_SDK_ANDROID_ARCH_${arch}_TRIPLE "armv7-unknown-linux-androideabi")
        # The Android ABI isn't part of the module triple.
        set(SWIFT_SDK_ANDROID_ARCH_${arch}_MODULE "armv7-unknown-linux-android")
        set(SWIFT_SDK_ANDROID_ARCH_${arch}_ABI "armeabi-v7a")
      elseif("${arch}" STREQUAL "aarch64")
        set(SWIFT_SDK_ANDROID_ARCH_${arch}_NDK_TRIPLE "aarch64-linux-android")
        set(SWIFT_SDK_ANDROID_ARCH_${arch}_ALT_SPELLING "aarch64")
        set(SWIFT_SDK_ANDROID_ARCH_${arch}_TRIPLE "aarch64-unknown-linux-android")
        set(SWIFT_SDK_ANDROID_ARCH_${arch}_ABI "arm64-v8a")
      elseif("${arch}" STREQUAL "i686")
        set(SWIFT_SDK_ANDROID_ARCH_${arch}_NDK_TRIPLE "i686-linux-android")
        set(SWIFT_SDK_ANDROID_ARCH_${arch}_ALT_SPELLING "i686")
        set(SWIFT_SDK_ANDROID_ARCH_${arch}_TRIPLE "i686-unknown-linux-android")
        set(SWIFT_SDK_ANDROID_ARCH_${arch}_ABI "x86")
      elseif("${arch}" STREQUAL "x86_64")
        set(SWIFT_SDK_ANDROID_ARCH_${arch}_NDK_TRIPLE "x86_64-linux-android")
        set(SWIFT_SDK_ANDROID_ARCH_${arch}_ALT_SPELLING "x86_64")
        set(SWIFT_SDK_ANDROID_ARCH_${arch}_TRIPLE "x86_64-unknown-linux-android")
        set(SWIFT_SDK_ANDROID_ARCH_${arch}_ABI "x86_64")
      else()
        message(FATAL_ERROR "unknown arch for android SDK: ${arch}")
      endif()
    else()
      set(SWIFT_SDK_${prefix}_ARCH_${arch}_PATH "/" CACHE STRING "CMAKE_SYSROOT for ${prefix} ${arch}")

      if("${prefix}" STREQUAL "LINUX")
        if(arch MATCHES "(armv5)")
          set(SWIFT_SDK_LINUX_ARCH_${arch}_TRIPLE "${arch}-unknown-linux-gnueabi")
        elseif(arch MATCHES "(armv6|armv7)")
          set(SWIFT_SDK_LINUX_ARCH_${arch}_TRIPLE "${arch}-unknown-linux-gnueabihf")
        elseif(arch MATCHES "(aarch64|i686|powerpc|powerpc64|powerpc64le|s390x|x86_64|riscv64)")
          set(SWIFT_SDK_LINUX_ARCH_${arch}_TRIPLE "${arch}-unknown-linux-gnu")
        else()
          message(FATAL_ERROR "unknown arch for ${prefix}: ${arch}")
        endif()
      elseif("${prefix}" STREQUAL "FREEBSD")
<<<<<<< HEAD
        if(NOT arch MATCHES "(aarch64|arm64|x86_64)")
=======
        if(NOT arch MATCHES "(aarch64|x86_64)")
>>>>>>> 7ac55163
          message(FATAL_ERROR "unsupported arch for FreeBSD: ${arch}")
        endif()

        if(NOT CMAKE_HOST_SYSTEM_NAME STREQUAL "FreeBSD")
          message(WARNING "CMAKE_SYSTEM_VERSION will not match target")
        endif()

        string(REGEX REPLACE "[-].*" "" freebsd_system_version ${CMAKE_SYSTEM_VERSION})
        message(STATUS "FreeBSD Version: ${freebsd_system_version}")

        set(SWIFT_SDK_FREEBSD_ARCH_${arch}_TRIPLE "${arch}-unknown-freebsd")
      elseif("${prefix}" STREQUAL "OPENBSD")
        if(NOT arch STREQUAL "x86_64" AND NOT arch STREQUAL "aarch64")
          message(FATAL_ERROR "unsupported arch for OpenBSD: ${arch}")
        endif()

        set(openbsd_system_version ${CMAKE_SYSTEM_VERSION})
        message(STATUS "OpenBSD Version: ${openbsd_system_version}")

        set(SWIFT_SDK_OPENBSD_ARCH_${arch}_TRIPLE "${arch}-unknown-openbsd${openbsd_system_version}")

        add_link_options("LINKER:-z,origin")

        if(CMAKE_SYSROOT)
          set(SWIFT_SDK_OPENBSD_ARCH_${arch}_PATH "${CMAKE_SYSROOT}${SWIFT_SDK_OPENBSD_ARCH_${arch}_PATH}" CACHE INTERNAL "sysroot path" FORCE)
        endif()
      elseif("${prefix}" STREQUAL "CYGWIN")
        if(NOT arch STREQUAL "x86_64")
          message(FATAL_ERROR "unsupported arch for cygwin: ${arch}")
        endif()
        set(SWIFT_SDK_CYGWIN_ARCH_x86_64_TRIPLE "x86_64-unknown-windows-cygnus")
      elseif("${prefix}" STREQUAL "HAIKU")
        if(NOT arch STREQUAL "x86_64")
          message(FATAL_ERROR "unsupported arch for Haiku: ${arch}")
        endif()
        set(SWIFT_SDK_HAIKU_ARCH_x86_64_TRIPLE "x86_64-unknown-haiku")
      elseif("${prefix}" STREQUAL "WASI")
        if(NOT arch STREQUAL "wasm32")
          message(FATAL_ERROR "unsupported arch for WebAssembly: ${arch}")
        endif()
        set(SWIFT_SDK_WASI_ARCH_wasm32_PATH "${SWIFT_WASI_SYSROOT_PATH}")
        if(SWIFT_ENABLE_WASI_THREADS)
          set(SWIFT_SDK_WASI_ARCH_wasm32_TRIPLE "wasm32-unknown-wasip1-threads")
        else()
          set(SWIFT_SDK_WASI_ARCH_wasm32_TRIPLE "wasm32-unknown-wasi")
        endif()
      elseif("${prefix}" STREQUAL "EMSCRIPTEN")
        set(SWIFT_SDK_EMSCRIPTEN_ARCH_${arch}_TRIPLE "${arch}-unknown-emscripten")
      elseif("${prefix}" STREQUAL "LINUX_STATIC")
        set(SWIFT_SDK_LINUX_STATIC_ARCH_${arch}_TRIPLE "${arch}-swift-linux-musl")
        set(SWIFT_SDK_LINUX_STATIC_ARCH_${arch}_PATH "${SWIFT_MUSL_PATH}/${arch}")
      else()
        message(FATAL_ERROR "unknown Unix OS: ${prefix}")
      endif()
    endif()

    # If the module triple wasn't set explicitly, it's the same as the triple.
    if(NOT SWIFT_SDK_${prefix}_ARCH_${arch}_MODULE)
      set(SWIFT_SDK_${prefix}_ARCH_${arch}_MODULE "${SWIFT_SDK_${prefix}_ARCH_${arch}_TRIPLE}")
    endif()
  endforeach()

  # Add this to the list of known SDKs.
  list(APPEND SWIFT_CONFIGURED_SDKS "${prefix}")

  _report_sdk("${prefix}")
endmacro()

macro(configure_sdk_windows name environment architectures)
  # Note: this has to be implemented as a macro because it sets global
  # variables.

  swift_windows_cache_VCVARS()

  string(TOUPPER ${name} prefix)
  string(TOLOWER ${name} platform)

  set(SWIFT_SDK_${prefix}_NAME "${name}")
  set(SWIFT_SDK_${prefix}_LIB_SUBDIR "windows")
  set(SWIFT_SDK_${prefix}_ARCHITECTURES "${architectures}")
  set(SWIFT_SDK_${prefix}_OBJECT_FORMAT "COFF")
  set(SWIFT_SDK_${prefix}_USE_ISYSROOT FALSE)
  set(SWIFT_SDK_${prefix}_SHARED_LIBRARY_PREFIX "")
  set(SWIFT_SDK_${prefix}_SHARED_LIBRARY_SUFFIX ".dll")
  set(SWIFT_SDK_${prefix}_STATIC_LIBRARY_PREFIX "")
  set(SWIFT_SDK_${prefix}_STATIC_LIBRARY_SUFFIX ".lib")
  set(SWIFT_SDK_${prefix}_IMPORT_LIBRARY_PREFIX "")
  set(SWIFT_SDK_${prefix}_IMPORT_LIBRARY_SUFFIX ".lib")
  set(SWIFT_SDK_${prefix}_STATIC_LINKING_SUPPORTED FALSE)
  set(SWIFT_SDK_${prefix}_STATIC_ONLY FALSE)
  set(SWIFT_SDK_${prefix}_USE_BUILD_ID FALSE)
  get_threading_package(${prefix} "win32" SWIFT_SDK_${prefix}_THREADING_PACKAGE)

  foreach(arch ${architectures})
    if(arch STREQUAL "armv7")
      set(SWIFT_SDK_${prefix}_ARCH_${arch}_TRIPLE
          "thumbv7-unknown-windows-${environment}")
    else()
      set(SWIFT_SDK_${prefix}_ARCH_${arch}_TRIPLE
          "${arch}-unknown-windows-${environment}")
    endif()

    set(SWIFT_SDK_${prefix}_ARCH_${arch}_MODULE "${SWIFT_SDK_${prefix}_ARCH_${arch}_TRIPLE}")

    # NOTE: set the path to / to avoid a spurious `--sysroot` from being passed
    # to the driver -- rely on the `INCLUDE` AND `LIB` environment variables
    # instead.
    set(SWIFT_SDK_${prefix}_ARCH_${arch}_PATH "/")

    # NOTE(compnerd) workaround incorrectly extensioned import libraries from
    # the Windows SDK on case sensitive file systems.
    swift_windows_arch_spelling(${arch} WinSDKArchitecture)
    set(WinSDK${arch}UMDir "${UniversalCRTSdkDir}/Lib/${UCRTVersion}/um/${WinSDKArchitecture}")
    set(OverlayDirectory "${CMAKE_BINARY_DIR}/winsdk_lib_${arch}_symlinks")

    if(NOT EXISTS "${UniversalCRTSdkDir}/Include/${UCRTVersion}/um/WINDOWS.H")
      file(MAKE_DIRECTORY ${OverlayDirectory})

      file(GLOB libraries RELATIVE "${WinSDK${arch}UMDir}" "${WinSDK${arch}UMDir}/*")
      foreach(library ${libraries})
        get_filename_component(name_we "${library}" NAME_WE)
        get_filename_component(ext "${library}" EXT)
        string(TOLOWER "${ext}" lowercase_ext)
        set(lowercase_ext_symlink_name "${name_we}${lowercase_ext}")
        if(NOT library STREQUAL lowercase_ext_symlink_name)
          execute_process(COMMAND
                          "${CMAKE_COMMAND}" -E create_symlink "${WinSDK${arch}UMDir}/${library}" "${OverlayDirectory}/${lowercase_ext_symlink_name}")
        endif()
      endforeach()
    endif()
  endforeach()

  # Add this to the list of known SDKs.
  list(APPEND SWIFT_CONFIGURED_SDKS "${prefix}")

  _report_sdk("${prefix}")
endmacro()

# Configure a variant of a certain SDK
#
# In addition to the SDK and architecture, a variant determines build settings.
#
# FIXME: this is not wired up with anything yet.
function(configure_target_variant prefix name sdk build_config lib_subdir)
  set(SWIFT_VARIANT_${prefix}_NAME                  ${name})
  set(SWIFT_VARIANT_${prefix}_SDK_PATH              ${SWIFT_SDK_${sdk}_PATH})
  set(SWIFT_VARIANT_${prefix}_VERSION               ${SWIFT_SDK_${sdk}_VERSION})
  set(SWIFT_VARIANT_${prefix}_BUILD_NUMBER          ${SWIFT_SDK_${sdk}_BUILD_NUMBER})
  set(SWIFT_VARIANT_${prefix}_DEPLOYMENT_VERSION    ${SWIFT_SDK_${sdk}_DEPLOYMENT_VERSION})
  set(SWIFT_VARIANT_${prefix}_LIB_SUBDIR            "${lib_subdir}/${SWIFT_SDK_${sdk}_LIB_SUBDIR}")
  set(SWIFT_VARIANT_${prefix}_TRIPLE_NAME           ${SWIFT_SDK_${sdk}_TRIPLE_NAME})
  set(SWIFT_VARIANT_${prefix}_ARCHITECTURES         ${SWIFT_SDK_${sdk}_ARCHITECTURES})
  set(SWIFT_VARIANT_${prefix}_SHARED_LIBRARY_PREFIX ${SWIFT_SDK_${sdk}_SHARED_LIBRARY_PREFIX})
  set(SWIFT_VARIANT_${prefix}_SHARED_LIBRARY_SUFFIX ${SWIFT_SDK_${sdk}_SHARED_LIBRARY_SUFFIX})
  set(SWIFT_VARIANT_${prefix}_STATIC_LIBRARY_PREFIX ${SWIFT_SDK_${sdk}_STATIC_LIBRARY_PREFIX})
  set(SWIFT_VARIANT_${prefix}_STATIC_LIBRARY_SUFFIX ${SWIFT_SDK_${sdk}_STATIC_LIBRARY_SUFFIX})
  set(SWIFT_VARIANT_${prefix}_IMPORT_LIBRARY_PREFIX ${SWIFT_SDK_${sdk}_IMPORT_LIBRARY_PREFIX})
  set(SWIFT_VARIANT_${prefix}_IMPORT_LIBRARY_SUFFIX ${SWIFT_SDK_${sdk}_IMPORT_LIBRARY_SUFFIX})
  set(SWIFT_VARIANT_${prefix}_STATIC_LINKING_SUPPORTED ${SWIFT_SDK_${sdk}_STATIC_LINKING_SUPPORTED})
  set(SWIFT_VARIANT_${prefix}_STATIC_ONLY ${SWIFT_SDK_${sdk}_STATIC_ONLY})
  get_threading_package(${prefix} ${SWIFT_SDK_${sdk}_THREADING_PACKAGE} SWIFT_VARIANT_${prefix}_THREADING_PACKAGE)
endfunction()
<|MERGE_RESOLUTION|>--- conflicted
+++ resolved
@@ -417,11 +417,7 @@
           message(FATAL_ERROR "unknown arch for ${prefix}: ${arch}")
         endif()
       elseif("${prefix}" STREQUAL "FREEBSD")
-<<<<<<< HEAD
-        if(NOT arch MATCHES "(aarch64|arm64|x86_64)")
-=======
         if(NOT arch MATCHES "(aarch64|x86_64)")
->>>>>>> 7ac55163
           message(FATAL_ERROR "unsupported arch for FreeBSD: ${arch}")
         endif()
 
